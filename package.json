--- conflicted
+++ resolved
@@ -257,11 +257,11 @@
                             "type": "boolean",
                             "default": false
                         },
-<<<<<<< HEAD
                         "samcliConfirmDevStack": {
-=======
+                           "type": "boolean",
+                            "default": false
+                        },
                         "remoteConnected": {
->>>>>>> d55ecb50
                             "type": "boolean",
                             "default": false
                         }
