{
    "name": "aws-toolkit-vscode",
<<<<<<< HEAD
    "displayName": "AWS Toolkit",
    "description": "Amazon Web Services toolkit for browsing and updating cloud resources",
    "version": "1.63.0-SNAPSHOT",
=======
    "displayName": "AWS Toolkit (Mynah Beta)",
    "description": "Amazon Web Services toolkit for browsing and updating cloud resources (Mynah Beta)",
    "version": "1.999.0-c882f86f37bc",
>>>>>>> 075457cd
    "extensionKind": [
        "workspace"
    ],
    "publisher": "amazonwebservices",
    "license": "Apache-2.0",
    "repository": {
        "type": "git",
        "url": "https://github.com/aws/aws-toolkit-vscode"
    },
    "engines": {
        "vscode": "^1.50.1"
    },
    "icon": "resources/marketplace/aws-icon-256x256.png",
    "bugs": {
        "url": "https://github.com/aws/aws-toolkit-vscode/issues"
    },
    "galleryBanner": {
        "color": "#FF9900",
        "theme": "light"
    },
    "categories": [
        "Debuggers",
        "Linters",
        "Other"
    ],
    "keywords": [
        "AWS",
        "CodeCatalyst",
        "CodeWhisperer",
        "Lambda",
        "Serverless"
    ],
    "preview": false,
    "qna": "https://github.com/aws/aws-toolkit-vscode/issues",
    "activationEvents": [
        "onStartupFinished",
        "onDebugResolve:aws-sam",
        "onCommand:aws.login",
        "onCommand:aws.credentials.profile.create",
        "onCommand:aws.credentials.edit",
        "onCommand:aws.logout",
        "onCommand:aws.createIssueOnGitHub",
        "onCommand:aws.submitFeedback",
        "onCommand:aws.showRegion",
        "onView:aws.explorer",
        "onView:aws.codeWhisperer.securityPanel",
        "onCommand:aws.deploySamApplication",
        "onCommand:aws.samcli.detect",
        "onCommand:aws.lambda.createNewSamApp",
        "onDebugInitialConfigurations",
        "onCommand:aws.viewLogs",
        "onCommand:aws.quickStart",
        "onCommand:aws.help",
        "onCommand:aws.github",
        "onCommand:aws.previewStateMachine",
        "onCommand:aws.stepfunctions.createStateMachineFromTemplate",
        "onCommand:aws.stepfunctions.publishStateMachine",
        "onView:aws.developerTools",
        "onCommand:aws.cdk.refresh",
        "onCommand:aws.cdk.renderStateMachineGraph",
        "onCommand:aws.aboutToolkit",
        "onCommand:aws.cloudWatchLogs.viewLogStream",
        "onCommand:aws.codecatalyst.listCommands",
        "onCommand:aws.codecatalyst.openOrg",
        "onCommand:aws.codecatalyst.openProject",
        "onCommand:aws.codecatalyst.openRepo",
        "onCommand:aws.codecatalyst.openDevEnv",
        "onCommand:aws.codecatalyst.cloneRepo",
        "onCommand:aws.codecatalyst.createDevEnv",
        "onLanguage:asl",
        "onLanguage:asl-yaml",
        "onLanguage:ssm-json",
        "onLanguage:ssm-yaml",
        "onCommand:aws.ssmDocument.createLocalDocument",
        "onCommand:aws.ssmDocument.openLocalDocument",
        "onCommand:aws.ssmDocument.openLocalDocumentJson",
        "onCommand:aws.ssmDocument.openLocalDocumentYaml",
        "onCommand:aws.ssmDocument.deleteDocument",
        "onCommand:aws.ssmDocument.publishDocument",
        "onCommand:aws.ssmDocument.updateDocumentVersion",
        "onLanguage:javascript",
        "onLanguage:java",
        "onLanguage:python",
        "onLanguage:csharp",
        "onLanguage:yaml",
        "onCommand:aws.launchConfigForm",
        "onCommand:aws.toggleSamCodeLenses",
        "onCommand:aws.addSamDebugConfig",
        "onCommand:aws.s3.uploadFile",
        "onCommand:aws.cloudFormation.newTemplate",
        "onCommand:aws.sam.newTemplate",
        "onFileSystem:s3",
        "onFileSystem:s3-readonly",
        "onCommand:aws.codeWhisperer.accept",
        "onCommand:aws.codeWhisperer",
        "onCommand:aws.uploadLambda"
    ],
    "main": "./dist/src/main",
    "contributes": {
        "configuration": {
            "type": "object",
            "title": "%AWS.productName%",
            "cloud9": {
                "cn": {
                    "title": "%AWS.productName.cn%"
                }
            },
            "properties": {
                "aws.profile": {
                    "type": "string",
                    "deprecationMessage": "The current profile is now stored internally by the Toolkit.",
                    "description": "%AWS.configuration.profileDescription%"
                },
                "aws.ecs.openTerminalCommand": {
                    "type": "string",
                    "default": "/bin/sh",
                    "markdownDescription": "%AWS.configuration.description.ecs.openTerminalCommand%"
                },
                "aws.iot.maxItemsPerPage": {
                    "type": "number",
                    "default": 100,
                    "minimum": 1,
                    "maximum": 250,
                    "markdownDescription": "%AWS.configuration.description.iot.maxItemsPerPage%"
                },
                "aws.s3.maxItemsPerPage": {
                    "type": "number",
                    "default": 300,
                    "minimum": 3,
                    "maximum": 1000,
                    "markdownDescription": "%AWS.configuration.description.s3.maxItemsPerPage%"
                },
                "aws.samcli.location": {
                    "type": "string",
                    "scope": "machine",
                    "default": "",
                    "markdownDescription": "%AWS.configuration.description.samcli.location%"
                },
                "aws.samcli.lambdaTimeout": {
                    "type": "number",
                    "default": 90000,
                    "markdownDescription": "%AWS.configuration.description.samcli.lambdaTimeout%"
                },
                "aws.samcli.legacyDeploy": {
                    "type": "boolean",
                    "default": false,
                    "markdownDescription": "%AWS.configuration.description.samcli.legacyDeploy%"
                },
                "aws.logLevel": {
                    "type": "string",
                    "default": "info",
                    "enum": [
                        "error",
                        "warn",
                        "info",
                        "verbose",
                        "debug"
                    ],
                    "enumDescriptions": [
                        "Errors Only",
                        "Errors and Warnings",
                        "Errors, Warnings, and Info",
                        "Errors, Warnings, Info, and Verbose",
                        "Errors, Warnings, Info, Verbose, and Debug"
                    ],
                    "markdownDescription": "%AWS.configuration.description.logLevel%",
                    "cloud9": {
                        "cn": {
                            "markdownDescription": "%AWS.configuration.description.logLevel.cn%"
                        }
                    }
                },
                "aws.telemetry": {
                    "type": "boolean",
                    "default": true,
                    "markdownDescription": "%AWS.configuration.description.telemetry%",
                    "cloud9": {
                        "cn": {
                            "markdownDescription": "%AWS.configuration.description.telemetry.cn%"
                        }
                    }
                },
                "aws.stepfunctions.asl.format.enable": {
                    "type": "boolean",
                    "scope": "window",
                    "default": true,
                    "description": "%AWS.stepFunctions.asl.format.enable.desc%"
                },
                "aws.stepfunctions.asl.maxItemsComputed": {
                    "type": "number",
                    "default": 5000,
                    "description": "%AWS.stepFunctions.asl.maxItemsComputed.desc%"
                },
                "aws.ssmDocument.ssm.maxItemsComputed": {
                    "type": "number",
                    "default": 5000,
                    "description": "%AWS.ssmDocument.ssm.maxItemsComputed.desc%"
                },
                "aws.cloudWatchLogs.limit": {
                    "type": "number",
                    "default": 10000,
                    "description": "%AWS.cloudWatchLogs.limit.desc%",
                    "maximum": 10000
                },
                "aws.samcli.manuallySelectedBuckets": {
                    "type": "object",
                    "description": "%AWS.samcli.deploy.bucket.recentlyUsed%",
                    "default": []
                },
                "aws.samcli.enableCodeLenses": {
                    "type": "boolean",
                    "description": "%AWS.configuration.enableCodeLenses%",
                    "default": false
                },
                "aws.suppressPrompts": {
                    "type": "object",
                    "description": "%AWS.configuration.description.suppressPrompts%",
                    "default": {},
                    "properties": {
                        "apprunnerNotifyPricing": {
                            "type": "boolean",
                            "default": false
                        },
                        "apprunnerNotifyPause": {
                            "type": "boolean",
                            "default": false
                        },
                        "ecsRunCommand": {
                            "type": "boolean",
                            "default": false
                        },
                        "ecsRunCommandEnable": {
                            "type": "boolean",
                            "default": false
                        },
                        "ecsRunCommandDisable": {
                            "type": "boolean",
                            "default": false
                        },
                        "regionAddAutomatically": {
                            "type": "boolean",
                            "default": false
                        },
                        "yamlExtPrompt": {
                            "type": "boolean",
                            "default": false
                        },
                        "fileViewerEdit": {
                            "type": "boolean",
                            "default": false
                        },
                        "createCredentialsProfile": {
                            "type": "boolean",
                            "default": false
                        },
                        "samcliConfirmDevStack": {
                            "type": "boolean",
                            "default": false
                        },
                        "remoteConnected": {
                            "type": "boolean",
                            "default": false
                        }
                    },
                    "additionalProperties": false
                },
                "aws.experiments": {
                    "type": "object",
                    "markdownDescription": "%AWS.configuration.description.experiments%",
                    "default": {
                        "jsonResourceModification": false,
                        "samSyncCode": false
                    },
                    "properties": {
                        "jsonResourceModification": {
                            "type": "boolean",
                            "default": false
                        },
                        "samSyncCode": {
                            "type": "boolean",
                            "default": false
                        }
                    },
                    "additionalProperties": false
                },
                "aws.codeWhisperer.includeSuggestionsWithCodeReferences": {
                    "type": "boolean",
                    "description": "%AWS.configuration.description.codewhisperer%",
                    "default": true
                },
                "aws.codeWhisperer.shareCodeWhispererContentWithAWS": {
                    "type": "boolean",
                    "markdownDescription": "%AWS.configuration.description.codewhisperer.shareCodeWhispererContentWithAWS%",
                    "default": true
                },
                "aws.codeWhisperer.javaCompilationOutput": {
                    "type": "string",
                    "default": "",
                    "description": "Provide the ABSOLUTE path which is used to store java project compilation results."
                },
                "aws.resources.enabledResources": {
                    "type": "array",
                    "description": "%AWS.configuration.description.resources.enabledResources%",
                    "items": {
                        "type": "string"
                    }
                },
                "aws.lambda.recentlyUploaded": {
                    "type": "object",
                    "description": "%AWS.configuration.description.lambda.recentlyUploaded%",
                    "default": []
                },
                "aws.mynah.enableImplicitSearch": {
                    "type": "boolean",
                    "default": true,
                    "description": "Enables the Live Search Suggestions. A reload of the application is necessary for this change to take effect."
                }
            }
        },
        "debuggers": [
            {
                "type": "aws-sam",
                "label": "%AWS.configuration.description.awssam.debug.label%",
                "configurationAttributes": {
                    "direct-invoke": {
                        "$schema": "http://json-schema.org/draft-07/schema#",
                        "title": "AwsSamDebuggerConfiguration",
                        "additionalProperties": false,
                        "properties": {
                            "aws": {
                                "title": "AWS Connection",
                                "description": "%AWS.configuration.description.awssam.debug.aws%",
                                "properties": {
                                    "credentials": {
                                        "description": "%AWS.configuration.description.awssam.debug.credentials%",
                                        "type": "string",
                                        "cloud9": {
                                            "cn": {
                                                "description": "%AWS.configuration.description.awssam.debug.credentials.cn%"
                                            }
                                        }
                                    },
                                    "region": {
                                        "description": "%AWS.configuration.description.awssam.debug.region%",
                                        "type": "string"
                                    }
                                },
                                "additionalProperties": false,
                                "type": "object"
                            },
                            "invokeTarget": {
                                "oneOf": [
                                    {
                                        "title": "Template Target Properties",
                                        "description": "%AWS.configuration.description.awssam.debug.invokeTarget%",
                                        "properties": {
                                            "templatePath": {
                                                "description": "%AWS.configuration.description.awssam.debug.templatePath%",
                                                "type": "string"
                                            },
                                            "logicalId": {
                                                "description": "%AWS.configuration.description.awssam.debug.logicalId%",
                                                "type": "string"
                                            },
                                            "target": {
                                                "description": "%AWS.configuration.description.awssam.debug.target%",
                                                "type": "string",
                                                "enum": [
                                                    "template"
                                                ]
                                            }
                                        },
                                        "additionalProperties": false,
                                        "required": [
                                            "templatePath",
                                            "logicalId",
                                            "target"
                                        ],
                                        "type": "object"
                                    },
                                    {
                                        "title": "Code Target Properties",
                                        "description": "%AWS.configuration.description.awssam.debug.invokeTarget%",
                                        "properties": {
                                            "lambdaHandler": {
                                                "description": "%AWS.configuration.description.awssam.debug.lambdaHandler%",
                                                "type": "string"
                                            },
                                            "projectRoot": {
                                                "description": "%AWS.configuration.description.awssam.debug.projectRoot%",
                                                "type": "string"
                                            },
                                            "target": {
                                                "description": "%AWS.configuration.description.awssam.debug.target%",
                                                "type": "string",
                                                "enum": [
                                                    "code"
                                                ]
                                            },
                                            "architecture": {
                                                "description": "%AWS.configuration.description.awssam.debug.architecture%",
                                                "type": "string",
                                                "enum": [
                                                    "x86_64",
                                                    "arm64"
                                                ]
                                            }
                                        },
                                        "additionalProperties": false,
                                        "required": [
                                            "lambdaHandler",
                                            "projectRoot",
                                            "target"
                                        ],
                                        "type": "object"
                                    },
                                    {
                                        "title": "API Target Properties",
                                        "description": "%AWS.configuration.description.awssam.debug.invokeTarget%",
                                        "properties": {
                                            "templatePath": {
                                                "description": "%AWS.configuration.description.awssam.debug.templatePath%",
                                                "type": "string"
                                            },
                                            "logicalId": {
                                                "description": "%AWS.configuration.description.awssam.debug.logicalId%",
                                                "type": "string"
                                            },
                                            "target": {
                                                "description": "%AWS.configuration.description.awssam.debug.target%",
                                                "type": "string",
                                                "enum": [
                                                    "api"
                                                ]
                                            }
                                        },
                                        "additionalProperties": false,
                                        "required": [
                                            "templatePath",
                                            "logicalId",
                                            "target"
                                        ],
                                        "type": "object"
                                    }
                                ]
                            },
                            "lambda": {
                                "title": "Lambda Properties",
                                "description": "%AWS.configuration.description.awssam.debug.lambda%",
                                "properties": {
                                    "environmentVariables": {
                                        "description": "%AWS.configuration.description.awssam.debug.envvars%",
                                        "additionalProperties": {
                                            "type": [
                                                "string"
                                            ]
                                        },
                                        "type": "object"
                                    },
                                    "payload": {
                                        "description": "%AWS.configuration.description.awssam.debug.event%",
                                        "properties": {
                                            "json": {
                                                "description": "%AWS.configuration.description.awssam.debug.event.json%",
                                                "type": "object"
                                            },
                                            "path": {
                                                "description": "%AWS.configuration.description.awssam.debug.event.path%",
                                                "type": "string"
                                            }
                                        },
                                        "additionalProperties": false,
                                        "type": "object"
                                    },
                                    "memoryMb": {
                                        "description": "%AWS.configuration.description.awssam.debug.memoryMb%",
                                        "type": "number"
                                    },
                                    "runtime": {
                                        "description": "%AWS.configuration.description.awssam.debug.runtime%",
                                        "type": "string"
                                    },
                                    "timeoutSec": {
                                        "description": "%AWS.configuration.description.awssam.debug.timeout%",
                                        "type": "number"
                                    },
                                    "pathMappings": {
                                        "type:": "array",
                                        "items": {
                                            "title": "Path Mapping",
                                            "type": "object",
                                            "properties": {
                                                "localRoot": {
                                                    "type": "string"
                                                },
                                                "remoteRoot": {
                                                    "type": "string"
                                                }
                                            },
                                            "additionalProperties": false,
                                            "required": [
                                                "localRoot",
                                                "remoteRoot"
                                            ]
                                        }
                                    }
                                },
                                "additionalProperties": false,
                                "type": "object"
                            },
                            "sam": {
                                "title": "SAM CLI Properties",
                                "description": "%AWS.configuration.description.awssam.debug.sam%",
                                "properties": {
                                    "buildArguments": {
                                        "description": "%AWS.configuration.description.awssam.debug.buildArguments%",
                                        "type": "array",
                                        "items": {
                                            "type": "string"
                                        }
                                    },
                                    "buildDir": {
                                        "description": "%AWS.configuration.description.awssam.debug.buildDir%",
                                        "type": "string"
                                    },
                                    "containerBuild": {
                                        "description": "%AWS.configuration.description.awssam.debug.containerBuild%",
                                        "type": "boolean"
                                    },
                                    "dockerNetwork": {
                                        "description": "%AWS.configuration.description.awssam.debug.dockerNetwork%",
                                        "type": "string"
                                    },
                                    "localArguments": {
                                        "description": "%AWS.configuration.description.awssam.debug.localArguments%",
                                        "type": "array",
                                        "items": {
                                            "type": "string"
                                        }
                                    },
                                    "skipNewImageCheck": {
                                        "description": "%AWS.configuration.description.awssam.debug.skipNewImageCheck%",
                                        "type": "boolean"
                                    },
                                    "template": {
                                        "description": "%AWS.configuration.description.awssam.debug.template%",
                                        "properties": {
                                            "parameters": {
                                                "description": "%AWS.configuration.description.awssam.debug.templateParameters%",
                                                "additionalProperties": {
                                                    "type": [
                                                        "string",
                                                        "number"
                                                    ]
                                                },
                                                "type": "object"
                                            }
                                        },
                                        "type": "object",
                                        "additionalProperties": false
                                    }
                                },
                                "additionalProperties": false,
                                "type": "object"
                            },
                            "api": {
                                "title": "API Gateway Properties",
                                "description": "%AWS.configuration.description.awssam.debug.api%",
                                "properties": {
                                    "path": {
                                        "description": "%AWS.configuration.description.awssam.debug.api.path%",
                                        "type": "string"
                                    },
                                    "httpMethod": {
                                        "description": "%AWS.configuration.description.awssam.debug.api.httpMethod%",
                                        "type": "string",
                                        "enum": [
                                            "delete",
                                            "get",
                                            "head",
                                            "options",
                                            "patch",
                                            "post",
                                            "put"
                                        ]
                                    },
                                    "payload": {
                                        "description": "%AWS.configuration.description.awssam.debug.event%",
                                        "properties": {
                                            "json": {
                                                "description": "%AWS.configuration.description.awssam.debug.event.json%",
                                                "type": "object"
                                            },
                                            "path": {
                                                "description": "%AWS.configuration.description.awssam.debug.event.path%",
                                                "type": "string"
                                            }
                                        },
                                        "additionalProperties": false,
                                        "type": "object"
                                    },
                                    "headers": {
                                        "description": "%AWS.configuration.description.awssam.debug.api.headers%",
                                        "type": "object",
                                        "additionalProperties": {
                                            "type": "string"
                                        }
                                    },
                                    "querystring": {
                                        "description": "%AWS.configuration.description.awssam.debug.api.queryString%",
                                        "type": "string"
                                    },
                                    "stageVariables": {
                                        "description": "%AWS.configuration.description.awssam.debug.api.stageVariables%",
                                        "type": "object",
                                        "additionalProperties": {
                                            "type": "string"
                                        }
                                    },
                                    "clientCertificateId": {
                                        "description": "%AWS.configuration.description.awssam.debug.api.clientCertId%",
                                        "type": "string"
                                    }
                                },
                                "additionalProperties": false,
                                "required": [
                                    "path",
                                    "httpMethod"
                                ],
                                "type": "object"
                            }
                        },
                        "required": [
                            "invokeTarget"
                        ],
                        "type": "object"
                    }
                },
                "configurationSnippets": [
                    {
                        "label": "%AWS.configuration.description.awssam.debug.snippets.lambdaCode.label%",
                        "description": "%AWS.configuration.description.awssam.debug.snippets.lambdaCode.description%",
                        "body": {
                            "type": "aws-sam",
                            "request": "direct-invoke",
                            "name": "${3:Invoke Lambda}",
                            "invokeTarget": {
                                "target": "code",
                                "lambdaHandler": "${1:Function Handler}",
                                "projectRoot": "^\"\\${workspaceFolder}\""
                            },
                            "lambda": {
                                "runtime": "${2:Lambda Runtime}",
                                "payload": {
                                    "json": {}
                                }
                            }
                        },
                        "cloud9": {
                            "cn": {
                                "label": "%AWS.configuration.description.awssam.debug.snippets.lambdaCode.label.cn%",
                                "description": "%AWS.configuration.description.awssam.debug.snippets.lambdaCode.description.cn%"
                            }
                        }
                    },
                    {
                        "label": "%AWS.configuration.description.awssam.debug.snippets.lambdaTemplate.label%",
                        "description": "%AWS.configuration.description.awssam.debug.snippets.lambdaTemplate.description%",
                        "body": {
                            "type": "aws-sam",
                            "request": "direct-invoke",
                            "name": "${3:Invoke Lambda}",
                            "invokeTarget": {
                                "target": "template",
                                "templatePath": "${1:Template Location}",
                                "logicalId": "${2:Function Logical ID}"
                            },
                            "lambda": {
                                "payload": {
                                    "json": {}
                                }
                            }
                        },
                        "cloud9": {
                            "cn": {
                                "label": "%AWS.configuration.description.awssam.debug.snippets.lambdaTemplate.label.cn%",
                                "description": "%AWS.configuration.description.awssam.debug.snippets.lambdaTemplate.description.cn%"
                            }
                        }
                    },
                    {
                        "label": "%AWS.configuration.description.awssam.debug.snippets.api.label%",
                        "description": "%AWS.configuration.description.awssam.debug.snippets.api.description%",
                        "body": {
                            "type": "aws-sam",
                            "request": "direct-invoke",
                            "name": "${5:Invoke Lambda with API Gateway}",
                            "invokeTarget": {
                                "target": "api",
                                "templatePath": "${1:Template Location}",
                                "logicalId": "${2:Function Logical ID}"
                            },
                            "api": {
                                "path": "${3:Path}",
                                "httpMethod": "${4:Method}",
                                "payload": {
                                    "json": {}
                                }
                            }
                        },
                        "cloud9": {
                            "cn": {
                                "label": "%AWS.configuration.description.awssam.debug.snippets.api.label.cn%",
                                "description": "%AWS.configuration.description.awssam.debug.snippets.api.description.cn%"
                            }
                        }
                    }
                ]
            }
        ],
        "viewsContainers": {
            "activitybar": [
                {
                    "id": "aws-explorer",
                    "title": "%AWS.title%",
                    "icon": "resources/aws-logo.svg",
                    "cloud9": {
                        "cn": {
                            "title": "%AWS.title.cn%",
                            "icon": "resources/aws-cn-logo.svg"
                        }
                    }
                }
            ],
            "panel": [
                {
                    "id": "aws-codewhisperer-reference-log",
                    "title": "CodeWhisperer Reference Log",
                    "icon": "media/aws-logo.svg"
                }
            ]
        },
        "views": {
            "aws-explorer": [
                {
                    "id": "aws.explorer",
                    "name": "%AWS.lambda.explorerTitle%"
                },
                {
                    "id": "aws.developerTools",
                    "name": "%AWS.developerTools.explorerTitle%"
                }
            ],
            "aws-codewhisperer-reference-log": [
                {
                    "type": "webview",
                    "id": "aws.codeWhisperer.referenceLog",
                    "name": ""
                }
            ]
        },
        "submenus": [
            {
                "id": "aws.auth",
                "label": "%AWS.submenu.auth.title%",
                "icon": "$(ellipsis)"
            }
        ],
        "menus": {
            "commandPalette": [
                {
                    "command": "aws.apig.copyUrl",
                    "when": "false"
                },
                {
                    "command": "aws.apig.invokeRemoteRestApi",
                    "when": "false"
                },
                {
                    "command": "aws.deleteCloudFormation",
                    "when": "false"
                },
                {
                    "command": "aws.downloadStateMachineDefinition",
                    "when": "false"
                },
                {
                    "command": "aws.ecr.createRepository",
                    "when": "false"
                },
                {
                    "command": "aws.executeStateMachine",
                    "when": "false"
                },
                {
                    "command": "aws.copyArn",
                    "when": "false"
                },
                {
                    "command": "aws.copyName",
                    "when": "false"
                },
                {
                    "command": "aws.listCommands",
                    "when": "false"
                },
                {
                    "command": "aws.codecatalyst.listCommands",
                    "when": "false"
                },
                {
                    "command": "aws.codecatalyst.openDevEnv",
                    "when": "!isCloud9"
                },
                {
                    "command": "aws.codecatalyst.createDevEnv",
                    "when": "!isCloud9"
                },
                {
                    "command": "aws.codecatalyst.removeConnection",
                    "when": "false"
                },
                {
                    "command": "aws.codeWhisperer.removeConnection",
                    "when": "false"
                },
                {
                    "command": "aws.downloadSchemaItemCode",
                    "when": "false"
                },
                {
                    "command": "aws.deleteLambda",
                    "when": "false"
                },
                {
                    "command": "aws.downloadLambda",
                    "when": "false"
                },
                {
                    "command": "aws.invokeLambda",
                    "when": "false"
                },
                {
                    "command": "aws.copyLambdaUrl",
                    "when": "false"
                },
                {
                    "command": "aws.viewSchemaItem",
                    "when": "false"
                },
                {
                    "command": "aws.searchSchema",
                    "when": "false"
                },
                {
                    "command": "aws.searchSchemaPerRegistry",
                    "when": "false"
                },
                {
                    "command": "aws.refreshAwsExplorer",
                    "when": "false"
                },
                {
                    "command": "aws.cdk.refresh",
                    "when": "false"
                },
                {
                    "command": "aws.cdk.viewDocs",
                    "when": "false"
                },
                {
                    "command": "aws.ssmDocument.openLocalDocument",
                    "when": "false"
                },
                {
                    "command": "aws.ssmDocument.openLocalDocumentJson",
                    "when": "false"
                },
                {
                    "command": "aws.ssmDocument.openLocalDocumentYaml",
                    "when": "false"
                },
                {
                    "command": "aws.ssmDocument.deleteDocument",
                    "when": "false"
                },
                {
                    "command": "aws.ssmDocument.updateDocumentVersion",
                    "when": "false"
                },
                {
                    "command": "aws.copyLogStreamName",
                    "when": "resourceScheme == awsCloudWatchLogs"
                },
                {
                    "command": "aws.saveCurrentLogStreamContent",
                    "when": "resourceScheme == awsCloudWatchLogs"
                },
                {
                    "command": "aws.s3.editFile",
                    "when": "resourceScheme == s3-readonly"
                },
                {
                    "command": "aws.cloudWatchLogs.viewLogStream",
                    "when": "false"
                },
                {
                    "command": "aws.ecr.deleteRepository",
                    "when": "false"
                },
                {
                    "command": "aws.ecr.copyTagUri",
                    "when": "false"
                },
                {
                    "command": "aws.ecr.copyRepositoryUri",
                    "when": "false"
                },
                {
                    "command": "aws.ecr.deleteTag",
                    "when": "false"
                },
                {
                    "command": "aws.iot.createThing",
                    "when": "false"
                },
                {
                    "command": "aws.iot.deleteThing",
                    "when": "false"
                },
                {
                    "command": "aws.iot.createCert",
                    "when": "false"
                },
                {
                    "command": "aws.iot.deleteCert",
                    "when": "false"
                },
                {
                    "command": "aws.iot.attachCert",
                    "when": "false"
                },
                {
                    "command": "aws.iot.attachPolicy",
                    "when": "false"
                },
                {
                    "command": "aws.iot.activateCert",
                    "when": "false"
                },
                {
                    "command": "aws.iot.deactivateCert",
                    "when": "false"
                },
                {
                    "command": "aws.iot.revokeCert",
                    "when": "false"
                },
                {
                    "command": "aws.iot.createPolicy",
                    "when": "false"
                },
                {
                    "command": "aws.iot.deletePolicy",
                    "when": "false"
                },
                {
                    "command": "aws.iot.createPolicyVersion",
                    "when": "false"
                },
                {
                    "command": "aws.iot.deletePolicyVersion",
                    "when": "false"
                },
                {
                    "command": "aws.iot.detachCert",
                    "when": "false"
                },
                {
                    "command": "aws.iot.detachPolicy",
                    "when": "false"
                },
                {
                    "command": "aws.iot.viewPolicyVersion",
                    "when": "false"
                },
                {
                    "command": "aws.iot.setDefaultPolicy",
                    "when": "false"
                },
                {
                    "command": "aws.iot.copyEndpoint",
                    "when": "false"
                },
                {
                    "command": "aws.deploySamApplication",
                    "when": "config.aws.samcli.legacyDeploy"
                },
                {
                    "command": "aws.samcli.sync",
                    "when": "!config.aws.samcli.legacyDeploy"
                },
                {
                    "command": "aws.samcli.syncCode",
                    "when": "config.aws.experiments.samSyncCode && !config.aws.samcli.legacyDeploy"
                },
                {
                    "command": "aws.s3.copyPath",
                    "when": "false"
                },
                {
                    "command": "aws.s3.createBucket",
                    "when": "false"
                },
                {
                    "command": "aws.s3.createFolder",
                    "when": "false"
                },
                {
                    "command": "aws.s3.deleteBucket",
                    "when": "false"
                },
                {
                    "command": "aws.s3.deleteFile",
                    "when": "false"
                },
                {
                    "command": "aws.s3.downloadFileAs",
                    "when": "false"
                },
                {
                    "command": "aws.s3.openFile",
                    "when": "false"
                },
                {
                    "command": "aws.s3.editFile",
                    "when": "false"
                },
                {
                    "command": "aws.s3.uploadFileToParent",
                    "when": "false"
                },
                {
                    "command": "aws.apprunner.startDeployment",
                    "when": "false"
                },
                {
                    "command": "aws.apprunner.createService",
                    "when": "false"
                },
                {
                    "command": "aws.apprunner.pauseService",
                    "when": "false"
                },
                {
                    "command": "aws.apprunner.resumeService",
                    "when": "false"
                },
                {
                    "command": "aws.apprunner.copyServiceUrl",
                    "when": "false"
                },
                {
                    "command": "aws.apprunner.open",
                    "when": "false"
                },
                {
                    "command": "aws.apprunner.deleteService",
                    "when": "false"
                },
                {
                    "command": "aws.apprunner.createServiceFromEcr",
                    "when": "false"
                },
                {
                    "command": "aws.resources.copyIdentifier",
                    "when": "false"
                },
                {
                    "command": "aws.resources.openResourcePreview",
                    "when": "false"
                },
                {
                    "command": "aws.resources.createResource",
                    "when": "false"
                },
                {
                    "command": "aws.resources.deleteResource",
                    "when": "false"
                },
                {
                    "command": "aws.resources.updateResource",
                    "when": "false"
                },
                {
                    "command": "aws.resources.updateResourceInline",
                    "when": "false"
                },
                {
                    "command": "aws.resources.saveResource",
                    "when": "false"
                },
                {
                    "command": "aws.resources.closeResource",
                    "when": "false"
                },
                {
                    "command": "aws.resources.viewDocs",
                    "when": "false"
                },
                {
                    "command": "aws.ecs.runCommandInContainer",
                    "when": "false"
                },
                {
                    "command": "aws.ecs.openTaskInTerminal",
                    "when": "false"
                },
                {
                    "command": "aws.ecs.enableEcsExec",
                    "when": "false"
                },
                {
                    "command": "aws.ecs.disableEcsExec",
                    "when": "false"
                },
                {
                    "command": "aws.ecs.viewDocumentation",
                    "when": "false"
                },
                {
                    "command": "aws.renderStateMachineGraph",
                    "when": "false"
                },
                {
                    "command": "aws.auth.addConnection",
                    "when": "false"
                },
                {
                    "command": "aws.auth.switchConnections",
                    "when": "false"
                },
                {
                    "command": "aws.auth.signout",
                    "when": "false"
                },
                {
                    "command": "aws.auth.help",
                    "when": "false"
                },
                {
                    "command": "aws.dev.openMenu",
                    "when": "aws.isDevMode || isCloud9"
                },
                {
                    "command": "Mynah.show"
                }
            ],
            "editor/title": [
                {
                    "command": "aws.previewStateMachine",
                    "when": "editorLangId == asl || editorLangId == asl-yaml",
                    "group": "navigation"
                },
                {
                    "command": "aws.saveCurrentLogStreamContent",
                    "when": "resourceScheme == awsCloudWatchLogs",
                    "group": "navigation"
                },
                {
                    "command": "aws.s3.editFile",
                    "when": "resourceScheme == s3-readonly",
                    "group": "navigation"
                },
                {
                    "command": "aws.ssmDocument.publishDocument",
                    "when": "editorLangId =~ /^(ssm-yaml|ssm-json)$/",
                    "group": "navigation"
                },
                {
                    "command": "aws.resources.updateResourceInline",
                    "when": "resourceScheme == awsResource && !isCloud9 && config.aws.experiments.jsonResourceModification",
                    "group": "navigation"
                },
                {
                    "command": "aws.resources.closeResource",
                    "when": "resourcePath =~ /^.+(awsResource.json)$/",
                    "group": "navigation"
                },
                {
                    "command": "aws.resources.saveResource",
                    "when": "resourcePath =~ /^.+(awsResource.json)$/",
                    "group": "navigation"
                },
                {
                    "command": "Mynah.show",
                    "group": "navigation"
                }
            ],
            "editor/context": [
                {
                    "command": "Mynah.show",
                    "group": "4_search",
                    "args": "{\"inputTrigger\": \"MENU\"}"
                }
            ],
            "editor/title/context": [
                {
                    "command": "aws.copyLogStreamName",
                    "when": "resourceScheme == awsCloudWatchLogs",
                    "group": "1_cutcopypaste@1"
                }
            ],
            "view/title": [
                {
                    "command": "aws.submitFeedback",
                    "when": "view == aws.explorer",
                    "group": "navigation@6"
                },
                {
                    "command": "aws.refreshAwsExplorer",
                    "when": "view == aws.explorer",
                    "group": "navigation@5"
                },
                {
                    "command": "aws.login",
                    "when": "view == aws.explorer",
                    "group": "1_account@1"
                },
                {
                    "command": "aws.showRegion",
                    "when": "view == aws.explorer",
                    "group": "1_account@2"
                },
                {
                    "command": "aws.listCommands",
                    "when": "view == aws.explorer && !isCloud9",
                    "group": "1_account@3"
                },
                {
                    "command": "aws.lambda.createNewSamApp",
                    "when": "view == aws.explorer",
                    "group": "3_lambda@1"
                },
                {
                    "command": "aws.launchConfigForm",
                    "when": "view == aws.explorer",
                    "group": "3_lambda@2"
                },
                {
                    "command": "aws.deploySamApplication",
                    "when": "config.aws.samcli.legacyDeploy && view == aws.explorer",
                    "group": "3_lambda@3"
                },
                {
                    "command": "aws.samcli.sync",
                    "when": "!config.aws.samcli.legacyDeploy && view == aws.explorer",
                    "group": "3_lambda@3"
                },
                {
                    "command": "aws.samcli.syncCode",
                    "when": "config.aws.experiments.samSyncCode && !config.aws.samcli.legacyDeploy && view == aws.explorer",
                    "group": "3_lambda@4"
                },
                {
                    "command": "aws.quickStart",
                    "when": "view == aws.explorer",
                    "group": "y_toolkitMeta@1"
                },
                {
                    "command": "aws.help",
                    "when": "view == aws.explorer || !aws.explorer.visible && view =~ /^aws/",
                    "group": "y_toolkitMeta@2"
                },
                {
                    "command": "aws.github",
                    "when": "view == aws.explorer || !aws.explorer.visible && view =~ /^aws/",
                    "group": "y_toolkitMeta@3"
                },
                {
                    "command": "aws.createIssueOnGitHub",
                    "when": "view == aws.explorer || !aws.explorer.visible && view =~ /^aws/",
                    "group": "y_toolkitMeta@4"
                },
                {
                    "command": "aws.submitFeedback",
                    "when": "view == aws.explorer || !aws.explorer.visible && view =~ /^aws/",
                    "group": "y_toolkitMeta@5"
                },
                {
                    "command": "aws.aboutToolkit",
                    "when": "view == aws.explorer || !aws.explorer.visible && view =~ /^aws/",
                    "group": "z_about@1"
                },
                {
                    "command": "aws.viewLogs",
                    "when": "view == aws.explorer || !aws.explorer.visible && view =~ /^aws/",
                    "group": "z_about@1"
                },
                {
                    "command": "aws.codecatalyst.cloneRepo",
                    "when": "view == aws.codecatalyst && !isCloud9",
                    "group": "1_codeCatalyst@1"
                },
                {
                    "command": "aws.codecatalyst.createDevEnv",
                    "when": "view == aws.codecatalyst && !isCloud9",
                    "group": "1_codeCatalyst@1"
                },
                {
                    "command": "aws.codecatalyst.listCommands",
                    "when": "view == aws.codecatalyst && !isCloud9",
                    "group": "1_codeCatalyst@1"
                },
                {
                    "command": "aws.codecatalyst.openDevEnv",
                    "when": "view == aws.codecatalyst && !isCloud9",
                    "group": "1_codeCatalyst@1"
                }
            ],
            "explorer/context": [
                {
                    "command": "aws.deploySamApplication",
                    "when": "config.aws.samcli.legacyDeploy && isFileSystemResource && resourceFilename =~ /^template\\.(json|yml|yaml)$/",
                    "group": "z_aws@1"
                },
                {
                    "command": "aws.samcli.sync",
                    "when": "!config.aws.samcli.legacyDeploy && isFileSystemResource && resourceFilename =~ /^(template\\.(json|yml|yaml))|(samconfig\\.toml)$/",
                    "group": "z_aws@1"
                },
                {
                    "command": "aws.samcli.syncCode",
                    "when": "config.aws.experiments.samSyncCode && !config.aws.samcli.legacyDeploy && isFileSystemResource && resourceFilename =~ /^(template\\.(json|yml|yaml))|(samconfig\\.toml)$/",
                    "group": "z_aws@2"
                },
                {
                    "command": "aws.uploadLambda",
                    "when": "explorerResourceIsFolder || isFileSystemResource && resourceFilename =~ /^template\\.(json|yml|yaml)$/",
                    "group": "z_aws@3"
                }
            ],
            "view/item/context": [
                {
                    "command": "aws.apig.invokeRemoteRestApi",
                    "when": "view == aws.explorer && viewItem =~ /^(awsApiGatewayNode)$/",
                    "group": "0@1"
                },
                {
                    "command": "aws.codecatalyst.removeConnection",
                    "when": "viewItem == awsCodeCatalystNodeSaved",
                    "group": "0@1"
                },
                {
                    "command": "aws.codecatalyst.removeConnection",
                    "when": "viewItem == awsCodeCatalystNodeSaved",
                    "group": "inline@1"
                },
                {
                    "command": "aws.ecr.createRepository",
                    "when": "view == aws.explorer && viewItem == awsEcrNode",
                    "group": "inline@1"
                },
                {
                    "command": "aws.iot.createThing",
                    "when": "view == aws.explorer && viewItem == awsIotThingsNode",
                    "group": "inline@1"
                },
                {
                    "command": "aws.iot.createCert",
                    "when": "view == aws.explorer && viewItem == awsIotCertsNode",
                    "group": "inline@1"
                },
                {
                    "command": "aws.iot.createPolicy",
                    "when": "view == aws.explorer && viewItem == awsIotPoliciesNode",
                    "group": "inline@1"
                },
                {
                    "command": "aws.iot.attachCert",
                    "when": "view == aws.explorer && viewItem == awsIotThingNode",
                    "group": "inline@1"
                },
                {
                    "command": "aws.iot.attachPolicy",
                    "when": "view == aws.explorer && viewItem =~ /^awsIotCertificateNode.(Things|Policies)/",
                    "group": "inline@1"
                },
                {
                    "command": "aws.s3.openFile",
                    "when": "view == aws.explorer && viewItem == awsS3FileNode && !isCloud9",
                    "group": "0@1"
                },
                {
                    "command": "aws.s3.editFile",
                    "when": "view == aws.explorer && viewItem == awsS3FileNode && !isCloud9",
                    "group": "inline@1"
                },
                {
                    "command": "aws.s3.downloadFileAs",
                    "when": "view == aws.explorer && viewItem == awsS3FileNode",
                    "group": "inline@2"
                },
                {
                    "command": "aws.s3.createBucket",
                    "when": "view == aws.explorer && viewItem == awsS3Node",
                    "group": "inline@1"
                },
                {
                    "command": "aws.s3.createFolder",
                    "when": "view == aws.explorer && viewItem =~ /^(awsS3BucketNode|awsS3FolderNode)$/",
                    "group": "inline@1"
                },
                {
                    "command": "aws.ssmDocument.openLocalDocument",
                    "when": "view == aws.explorer && viewItem =~ /^(awsDocumentItemNode|awsDocumentItemNodeWriteable)$/",
                    "group": "inline@1"
                },
                {
                    "command": "aws.s3.uploadFile",
                    "when": "view == aws.explorer && viewItem =~ /^(awsS3BucketNode|awsS3FolderNode)$/",
                    "group": "inline@2"
                },
                {
                    "command": "aws.showRegion",
                    "when": "view == aws.explorer && viewItem == awsRegionNode",
                    "group": "0@1"
                },
                {
                    "command": "aws.lambda.createNewSamApp",
                    "when": "view == aws.explorer && viewItem == awsLambdaNode || viewItem == awsRegionNode",
                    "group": "1@1"
                },
                {
                    "command": "aws.launchConfigForm",
                    "when": "view == aws.explorer && viewItem == awsLambdaNode || viewItem == awsRegionNode || viewItem == awsCloudFormationRootNode",
                    "group": "1@1"
                },
                {
                    "command": "aws.deploySamApplication",
                    "when": "config.aws.samcli.legacyDeploy && view == aws.explorer && viewItem =~ /^(awsLambdaNode|awsRegionNode|awsCloudFormationRootNode)$/",
                    "group": "1@2"
                },
                {
                    "command": "aws.samcli.sync",
                    "when": "!config.aws.samcli.legacyDeploy && view == aws.explorer && viewItem =~ /^(awsLambdaNode|awsRegionNode|awsCloudFormationRootNode)$/",
                    "group": "1@2"
                },
                {
                    "command": "aws.samcli.syncCode",
                    "when": "config.aws.experiments.samSyncCode && !config.aws.samcli.legacyDeploy && view == aws.explorer && viewItem =~ /^(awsLambdaNode|awsRegionNode|awsCloudFormationRootNode)$/",
                    "group": "1@3"
                },
                {
                    "command": "aws.ecr.copyTagUri",
                    "when": "view == aws.explorer && viewItem == awsEcrTagNode",
                    "group": "2@1"
                },
                {
                    "command": "aws.ecr.deleteTag",
                    "when": "view == aws.explorer && viewItem == awsEcrTagNode",
                    "group": "3@1"
                },
                {
                    "command": "aws.ecr.copyRepositoryUri",
                    "when": "view == aws.explorer && viewItem == awsEcrRepositoryNode",
                    "group": "2@1"
                },
                {
                    "command": "aws.ecr.createRepository",
                    "when": "view == aws.explorer && viewItem == awsEcrNode",
                    "group": "0@1"
                },
                {
                    "command": "aws.ecr.deleteRepository",
                    "when": "view == aws.explorer && viewItem == awsEcrRepositoryNode",
                    "group": "3@1"
                },
                {
                    "command": "aws.invokeLambda",
                    "when": "view == aws.explorer && viewItem =~ /^(awsRegionFunctionNode|awsRegionFunctionNodeDownloadable|awsCloudFormationFunctionNode)$/",
                    "group": "0@1"
                },
                {
                    "command": "aws.downloadLambda",
                    "when": "view == aws.explorer && viewItem =~ /^(awsRegionFunctionNode|awsRegionFunctionNodeDownloadable)$/",
                    "group": "0@2"
                },
                {
                    "command": "aws.uploadLambda",
                    "when": "view == aws.explorer && viewItem =~ /^(awsRegionFunctionNode|awsRegionFunctionNodeDownloadable)$/",
                    "group": "1@1"
                },
                {
                    "command": "aws.deleteLambda",
                    "when": "view == aws.explorer && viewItem =~ /^(awsRegionFunctionNode|awsRegionFunctionNodeDownloadable)$/",
                    "group": "4@1"
                },
                {
                    "command": "aws.copyLambdaUrl",
                    "when": "view == aws.explorer && viewItem =~ /^(awsRegionFunctionNode|awsRegionFunctionNodeDownloadable)$/",
                    "group": "2@0"
                },
                {
                    "command": "aws.deleteCloudFormation",
                    "when": "view == aws.explorer && viewItem == awsCloudFormationNode",
                    "group": "3@5"
                },
                {
                    "command": "aws.searchSchema",
                    "when": "view == aws.explorer && viewItem == awsSchemasNode",
                    "group": "0@1"
                },
                {
                    "command": "aws.searchSchemaPerRegistry",
                    "when": "view == aws.explorer && viewItem == awsRegistryItemNode",
                    "group": "0@1"
                },
                {
                    "command": "aws.viewSchemaItem",
                    "when": "view == aws.explorer && viewItem == awsSchemaItemNode",
                    "group": "0@1"
                },
                {
                    "command": "aws.stepfunctions.createStateMachineFromTemplate",
                    "when": "view == aws.explorer && viewItem == awsStepFunctionsNode",
                    "group": "0@1"
                },
                {
                    "command": "aws.downloadStateMachineDefinition",
                    "when": "view == aws.explorer && viewItem == awsStateMachineNode",
                    "group": "0@1"
                },
                {
                    "command": "aws.renderStateMachineGraph",
                    "when": "view == aws.explorer && viewItem == awsStateMachineNode",
                    "group": "0@2"
                },
                {
                    "command": "aws.cdk.renderStateMachineGraph",
                    "when": "viewItem == awsCdkStateMachineNode",
                    "group": "inline@1"
                },
                {
                    "command": "aws.cdk.renderStateMachineGraph",
                    "when": "viewItem == awsCdkStateMachineNode",
                    "group": "0@1"
                },
                {
                    "command": "aws.executeStateMachine",
                    "when": "view == aws.explorer && viewItem == awsStateMachineNode",
                    "group": "0@3"
                },
                {
                    "command": "aws.iot.createThing",
                    "when": "view == aws.explorer && viewItem == awsIotThingsNode",
                    "group": "0@1"
                },
                {
                    "command": "aws.iot.createCert",
                    "when": "view == aws.explorer && viewItem == awsIotCertsNode",
                    "group": "0@1"
                },
                {
                    "command": "aws.iot.createPolicy",
                    "when": "view == aws.explorer && viewItem == awsIotPoliciesNode",
                    "group": "0@1"
                },
                {
                    "command": "aws.iot.createPolicyVersion",
                    "when": "view == aws.explorer && viewItem == awsIotPolicyNode.WithVersions",
                    "group": "0@1"
                },
                {
                    "command": "aws.iot.viewPolicyVersion",
                    "when": "view == aws.explorer && viewItem =~ /^awsIotPolicyVersionNode./",
                    "group": "0@1"
                },
                {
                    "command": "aws.iot.attachCert",
                    "when": "view == aws.explorer && viewItem == awsIotThingNode",
                    "group": "0@1"
                },
                {
                    "command": "aws.iot.attachPolicy",
                    "when": "view == aws.explorer && viewItem =~ /^awsIotCertificateNode.(Things|Policies)/",
                    "group": "0@1"
                },
                {
                    "command": "aws.s3.createBucket",
                    "when": "view == aws.explorer && viewItem == awsS3Node",
                    "group": "0@1"
                },
                {
                    "command": "aws.s3.downloadFileAs",
                    "when": "view == aws.explorer && viewItem == awsS3FileNode",
                    "group": "0@1"
                },
                {
                    "command": "aws.s3.uploadFile",
                    "when": "view == aws.explorer && viewItem =~ /^(awsS3BucketNode|awsS3FolderNode)$/",
                    "group": "0@1"
                },
                {
                    "command": "aws.s3.uploadFileToParent",
                    "when": "view == aws.explorer && viewItem == awsS3FileNode",
                    "group": "1@1"
                },
                {
                    "command": "aws.s3.createFolder",
                    "when": "view == aws.explorer && viewItem =~ /^(awsS3BucketNode|awsS3FolderNode)$/",
                    "group": "1@1"
                },
                {
                    "command": "aws.iot.deactivateCert",
                    "when": "view == aws.explorer && viewItem =~ /^awsIotCertificateNode.(Things|Policies).ACTIVE$/",
                    "group": "1@1"
                },
                {
                    "command": "aws.iot.activateCert",
                    "when": "view == aws.explorer && viewItem =~ /^awsIotCertificateNode.(Things|Policies).INACTIVE$/",
                    "group": "1@1"
                },
                {
                    "command": "aws.iot.revokeCert",
                    "when": "view == aws.explorer && viewItem =~ /^awsIotCertificateNode.(Things|Policies).(ACTIVE|INACTIVE)$/",
                    "group": "1@2"
                },
                {
                    "command": "aws.iot.setDefaultPolicy",
                    "when": "view == aws.explorer && viewItem == awsIotPolicyVersionNode.NONDEFAULT",
                    "group": "1@1"
                },
                {
                    "command": "aws.iot.copyEndpoint",
                    "when": "view == aws.explorer && viewItem == awsIotNode",
                    "group": "2@1"
                },
                {
                    "command": "aws.copyName",
                    "when": "view == aws.explorer && viewItem =~ /^(awsRegionFunctionNode|awsRegionFunctionNodeDownloadable|awsCloudFormationFunctionNode|awsStateMachineNode|awsCloudFormationNode|awsS3BucketNode|awsS3FolderNode|awsS3FileNode|awsApiGatewayNode|awsIotThingNode)$|^(awsAppRunnerServiceNode|awsIotCertificateNode|awsIotPolicyNode|awsIotPolicyVersionNode)/",
                    "group": "2@1"
                },
                {
                    "command": "aws.copyArn",
                    "when": "view == aws.explorer && viewItem =~ /^(awsRegionFunctionNode|awsRegionFunctionNodeDownloadable|awsCloudFormationFunctionNode|awsStateMachineNode|awsCloudFormationNode|awsCloudWatchLogNode|awsS3BucketNode|awsS3FolderNode|awsS3FileNode|awsApiGatewayNode|awsEcrRepositoryNode|awsIotThingNode)$|^(awsAppRunnerServiceNode|awsEcsServiceNode|awsIotCertificateNode|awsIotPolicyNode|awsIotPolicyVersionNode|awsMdeInstanceNode)/",
                    "group": "2@2"
                },
                {
                    "command": "aws.apig.copyUrl",
                    "when": "view == aws.explorer && viewItem =~ /^(awsApiGatewayNode)$/",
                    "group": "2@0"
                },
                {
                    "command": "aws.s3.copyPath",
                    "when": "view == aws.explorer && viewItem =~ /^(awsS3FolderNode|awsS3FileNode)$/",
                    "group": "2@3"
                },
                {
                    "command": "aws.s3.presignedURL",
                    "when": "view == aws.explorer && viewItem =~ /^(awsS3FileNode)$/",
                    "group": "2@4"
                },
                {
                    "command": "aws.iot.detachCert",
                    "when": "view == aws.explorer && viewItem =~ /^(awsIotCertificateNode.Things)/",
                    "group": "3@1"
                },
                {
                    "command": "aws.iot.detachPolicy",
                    "when": "view == aws.explorer && viewItem == awsIotPolicyNode.Certificates",
                    "group": "3@1"
                },
                {
                    "command": "aws.iot.deleteThing",
                    "when": "view == aws.explorer && viewItem == awsIotThingNode",
                    "group": "3@1"
                },
                {
                    "command": "aws.iot.deleteCert",
                    "when": "view == aws.explorer && viewItem =~ /^awsIotCertificateNode.Policies/",
                    "group": "3@1"
                },
                {
                    "command": "aws.iot.deletePolicy",
                    "when": "view == aws.explorer && viewItem == awsIotPolicyNode.WithVersions",
                    "group": "3@1"
                },
                {
                    "command": "aws.iot.deletePolicyVersion",
                    "when": "view == aws.explorer && viewItem == awsIotPolicyVersionNode.NONDEFAULT",
                    "group": "3@1"
                },
                {
                    "command": "aws.s3.deleteBucket",
                    "when": "view == aws.explorer && viewItem == awsS3BucketNode",
                    "group": "3@1"
                },
                {
                    "command": "aws.s3.deleteFile",
                    "when": "view == aws.explorer && viewItem == awsS3FileNode",
                    "group": "3@1"
                },
                {
                    "command": "aws.downloadSchemaItemCode",
                    "when": "view == aws.explorer && viewItem == awsSchemaItemNode",
                    "group": "1@1"
                },
                {
                    "command": "aws.cloudWatchLogs.viewLogStream",
                    "group": "0@1",
                    "when": "view == aws.explorer && viewItem == awsCloudWatchLogNode"
                },
                {
                    "command": "aws.ssmDocument.openLocalDocumentYaml",
                    "group": "0@1",
                    "when": "view == aws.explorer && viewItem =~ /^(awsDocumentItemNode|awsDocumentItemNodeWriteable)$/"
                },
                {
                    "command": "aws.ssmDocument.openLocalDocumentJson",
                    "group": "0@2",
                    "when": "view == aws.explorer && viewItem =~ /^(awsDocumentItemNode|awsDocumentItemNodeWriteable)$/"
                },
                {
                    "command": "aws.ssmDocument.updateDocumentVersion",
                    "group": "2@1",
                    "when": "view == aws.explorer && viewItem == awsDocumentItemNodeWriteable"
                },
                {
                    "command": "aws.ssmDocument.deleteDocument",
                    "group": "3@2",
                    "when": "view == aws.explorer && viewItem == awsDocumentItemNodeWriteable"
                },
                {
                    "command": "aws.ecs.runCommandInContainer",
                    "group": "0@1",
                    "when": "view == aws.explorer && viewItem =~ /^(awsEcsContainerNodeExec)(.*)$/"
                },
                {
                    "command": "aws.ecs.openTaskInTerminal",
                    "group": "0@2",
                    "when": "view == aws.explorer && viewItem =~ /^(awsEcsContainerNodeExec)(.*)$/ && !isCloud9"
                },
                {
                    "command": "aws.ecs.enableEcsExec",
                    "group": "0@2",
                    "when": "view == aws.explorer && viewItem == awsEcsServiceNode.DISABLED"
                },
                {
                    "command": "aws.ecs.disableEcsExec",
                    "group": "0@2",
                    "when": "view == aws.explorer && viewItem == awsEcsServiceNode.ENABLED"
                },
                {
                    "command": "aws.ecs.viewDocumentation",
                    "group": "1@3",
                    "when": "view == aws.explorer && viewItem =~ /^(awsEcsClusterNode|awsEcsContainerNode)$|^awsEcsServiceNode/"
                },
                {
                    "command": "aws.resources.configure",
                    "when": "view == aws.explorer && viewItem == resourcesRootNode",
                    "group": "1@1"
                },
                {
                    "command": "aws.resources.configure",
                    "when": "view == aws.explorer && viewItem == resourcesRootNode",
                    "group": "inline@1"
                },
                {
                    "command": "aws.resources.openResourcePreview",
                    "when": "view == aws.explorer && viewItem =~ /^(.*)(ResourceNode)$/",
                    "group": "1@1"
                },
                {
                    "command": "aws.resources.copyIdentifier",
                    "when": "view == aws.explorer && viewItem =~ /^(.*)(ResourceNode)$/",
                    "group": "1@1"
                },
                {
                    "command": "aws.resources.viewDocs",
                    "when": "view == aws.explorer && viewItem =~ /^(.*)(Documented)(.*)(ResourceTypeNode)$/",
                    "group": "1@1"
                },
                {
                    "command": "aws.resources.createResource",
                    "when": "view == aws.explorer && viewItem =~ /^(.*)(Creatable)(.*)(ResourceTypeNode)$/ && !isCloud9 && config.aws.experiments.jsonResourceModification",
                    "group": "2@1"
                },
                {
                    "command": "aws.resources.createResource",
                    "when": "view == aws.explorer && viewItem =~ /^(.*)(Creatable)(.*)(ResourceTypeNode)$/ && !isCloud9 && config.aws.experiments.jsonResourceModification",
                    "group": "inline@1"
                },
                {
                    "command": "aws.resources.updateResource",
                    "when": "view == aws.explorer && viewItem =~ /^(.*)(Updatable)(.*)(ResourceNode)$/ && !isCloud9 && config.aws.experiments.jsonResourceModification",
                    "group": "2@1"
                },
                {
                    "command": "aws.resources.deleteResource",
                    "when": "view == aws.explorer && viewItem =~ /^(.*)(Deletable)(.*)(ResourceNode)$/ && !isCloud9 && config.aws.experiments.jsonResourceModification",
                    "group": "2@2"
                },
                {
                    "command": "aws.apprunner.createServiceFromEcr",
                    "group": "0@2",
                    "when": "view == aws.explorer && viewItem =~ /awsEcrTagNode|awsEcrRepositoryNode/"
                },
                {
                    "command": "aws.apprunner.startDeployment",
                    "group": "0@1",
                    "when": "view == aws.explorer && viewItem == awsAppRunnerServiceNode.RUNNING"
                },
                {
                    "command": "aws.apprunner.createService",
                    "group": "0@2",
                    "when": "view == aws.explorer && viewItem == awsAppRunnerNode"
                },
                {
                    "command": "aws.apprunner.pauseService",
                    "group": "0@3",
                    "when": "view == aws.explorer && viewItem == awsAppRunnerServiceNode.RUNNING"
                },
                {
                    "command": "aws.apprunner.resumeService",
                    "group": "0@3",
                    "when": "view == aws.explorer && viewItem == awsAppRunnerServiceNode.PAUSED"
                },
                {
                    "command": "aws.apprunner.copyServiceUrl",
                    "group": "1@1",
                    "when": "view == aws.explorer && viewItem == awsAppRunnerServiceNode.RUNNING"
                },
                {
                    "command": "aws.apprunner.open",
                    "group": "1@2",
                    "when": "view == aws.explorer && viewItem == awsAppRunnerServiceNode.RUNNING"
                },
                {
                    "command": "aws.apprunner.deleteService",
                    "group": "3@1",
                    "when": "view == aws.explorer && viewItem =~ /awsAppRunnerServiceNode.[RUNNING|PAUSED|CREATE_FAILED]/"
                },
                {
                    "command": "aws.cloudFormation.newTemplate",
                    "group": "0@1",
                    "when": "view == aws.explorer && viewItem == awsCloudFormationRootNode"
                },
                {
                    "command": "aws.sam.newTemplate",
                    "group": "0@2",
                    "when": "view == aws.explorer && viewItem == awsCloudFormationRootNode"
                },
                {
                    "command": "aws.codeWhisperer.configure",
                    "when": "viewItem =~ /^awsCodeWhispererNode/ && !isCloud9",
                    "group": "inline@2"
                },
                {
                    "command": "aws.codeWhisperer.introduction",
                    "when": "viewItem =~ /^awsCodeWhispererNode/ && !isCloud9 && CODEWHISPERER_TERMS_ACCEPTED",
                    "group": "inline@1"
                },
                {
                    "command": "aws.codeWhisperer.removeConnection",
                    "when": "viewItem == awsCodeWhispererNodeSaved",
                    "group": "0@1"
                },
                {
                    "command": "aws.codeWhisperer.removeConnection",
                    "when": "viewItem == awsCodeWhispererNodeSaved",
                    "group": "inline@3"
                },
                {
                    "command": "aws.cdk.refresh",
                    "when": "viewItem == awsCdkRootNode",
                    "group": "inline@1"
                },
                {
                    "command": "aws.cdk.refresh",
                    "when": "viewItem == awsCdkRootNode",
                    "group": "0@1"
                },
                {
                    "command": "aws.cdk.viewDocs",
                    "when": "viewItem == awsCdkRootNode",
                    "group": "0@2"
                },
                {
                    "command": "aws.auth.addConnection",
                    "when": "viewItem == awsAuthNode",
                    "group": "0@1"
                },
                {
                    "command": "aws.auth.switchConnections",
                    "when": "viewItem == awsAuthNode",
                    "group": "0@2"
                },
                {
                    "command": "aws.auth.signout",
                    "when": "viewItem == awsAuthNode && !isCloud9",
                    "group": "0@3"
                },
                {
                    "command": "aws.auth.help",
                    "when": "viewItem == awsAuthNode",
                    "group": "inline@1"
                },
                {
                    "submenu": "aws.auth",
                    "when": "viewItem == awsAuthNode",
                    "group": "inline@2"
                }
            ],
            "aws.auth": [
                {
                    "command": "aws.auth.addConnection",
                    "group": "0@1"
                },
                {
                    "command": "aws.auth.switchConnections",
                    "group": "0@2"
                },
                {
                    "command": "aws.auth.signout",
                    "enablement": "!isCloud9",
                    "group": "0@3"
                }
            ]
        },
        "commands": [
            {
                "command": "aws.launchConfigForm",
                "title": "%AWS.command.launchConfigForm.title%",
                "category": "%AWS.title%",
                "cloud9": {
                    "cn": {
                        "category": "%AWS.title.cn%"
                    }
                }
            },
            {
                "command": "aws.apig.copyUrl",
                "title": "%AWS.command.apig.copyUrl%",
                "category": "%AWS.title%",
                "cloud9": {
                    "cn": {
                        "category": "%AWS.title.cn%"
                    }
                }
            },
            {
                "command": "aws.apig.invokeRemoteRestApi",
                "title": "%AWS.command.apig.invokeRemoteRestApi%",
                "category": "%AWS.title%",
                "cloud9": {
                    "cn": {
                        "category": "%AWS.title.cn%",
                        "title": "%AWS.command.apig.invokeRemoteRestApi.cn%"
                    }
                }
            },
            {
                "command": "aws.lambda.createNewSamApp",
                "title": "%AWS.command.createNewSamApp%",
                "category": "%AWS.title%",
                "cloud9": {
                    "cn": {
                        "category": "%AWS.title.cn%"
                    }
                }
            },
            {
                "command": "aws.login",
                "title": "%AWS.command.login%",
                "category": "%AWS.title%",
                "cloud9": {
                    "cn": {
                        "title": "%AWS.command.login.cn%",
                        "category": "%AWS.title.cn%"
                    }
                }
            },
            {
                "command": "aws.credentials.profile.create",
                "title": "%AWS.command.credentials.profile.create%",
                "category": "%AWS.title%",
                "cloud9": {
                    "cn": {
                        "category": "%AWS.title.cn%"
                    }
                }
            },
            {
                "command": "aws.credentials.edit",
                "title": "%AWS.command.credentials.edit%",
                "category": "%AWS.title%",
                "cloud9": {
                    "cn": {
                        "category": "%AWS.title.cn%"
                    }
                }
            },
            {
                "command": "aws.codecatalyst.openOrg",
                "title": "%AWS.command.codecatalyst.openOrg%",
                "category": "AWS"
            },
            {
                "command": "aws.codecatalyst.openProject",
                "title": "%AWS.command.codecatalyst.openProject%",
                "category": "AWS"
            },
            {
                "command": "aws.codecatalyst.openRepo",
                "title": "%AWS.command.codecatalyst.openRepo%",
                "category": "AWS"
            },
            {
                "command": "aws.codecatalyst.openDevEnv",
                "title": "%AWS.command.codecatalyst.openDevEnv%",
                "category": "AWS",
                "enablement": "!isCloud9"
            },
            {
                "command": "aws.codecatalyst.listCommands",
                "title": "%AWS.command.codecatalyst.listCommands%",
                "category": "AWS",
                "enablement": "!isCloud9"
            },
            {
                "command": "aws.codecatalyst.cloneRepo",
                "title": "%AWS.command.codecatalyst.cloneRepo%",
                "category": "AWS",
                "enablement": "!isCloud9"
            },
            {
                "command": "aws.codecatalyst.createDevEnv",
                "title": "%AWS.command.codecatalyst.createDevEnv%",
                "category": "AWS",
                "enablement": "!isCloud9"
            },
            {
                "command": "aws.codecatalyst.removeConnection",
                "title": "%AWS.command.codecatalyst.removeConnection%",
                "category": "AWS",
                "icon": "$(debug-disconnect)"
            },
            {
                "command": "aws.logout",
                "title": "%AWS.command.logout%",
                "category": "%AWS.title%",
                "cloud9": {
                    "cn": {
                        "category": "%AWS.title.cn%"
                    }
                }
            },
            {
                "command": "aws.auth.addConnection",
                "title": "%AWS.command.auth.addConnection%",
                "category": "%AWS.title%"
            },
            {
                "command": "aws.auth.switchConnections",
                "title": "%AWS.command.auth.switchConnections%",
                "category": "%AWS.title%"
            },
            {
                "command": "aws.auth.signout",
                "title": "%AWS.command.auth.signout%",
                "category": "%AWS.title%",
                "enablement": "!isCloud9"
            },
            {
                "command": "aws.auth.help",
                "title": "%AWS.generic.viewDocs%",
                "category": "%AWS.title%",
                "icon": "$(question)"
            },
            {
                "command": "aws.createIssueOnGitHub",
                "title": "%AWS.command.createIssueOnGitHub%",
                "category": "%AWS.title%",
                "cloud9": {
                    "cn": {
                        "category": "%AWS.title.cn%"
                    }
                }
            },
            {
                "command": "aws.ecr.copyTagUri",
                "title": "%AWS.command.ecr.copyTagUri%",
                "category": "%AWS.title%",
                "cloud9": {
                    "cn": {
                        "category": "%AWS.title.cn%"
                    }
                }
            },
            {
                "command": "aws.ecr.deleteTag",
                "title": "%AWS.command.ecr.deleteTag%",
                "category": "%AWS.title%",
                "cloud9": {
                    "cn": {
                        "category": "%AWS.title.cn%"
                    }
                }
            },
            {
                "command": "aws.ecr.copyRepositoryUri",
                "title": "%AWS.command.ecr.copyRepositoryUri%",
                "category": "%AWS.title%",
                "cloud9": {
                    "cn": {
                        "category": "%AWS.title.cn%"
                    }
                }
            },
            {
                "command": "aws.ecr.createRepository",
                "title": "%AWS.command.ecr.createRepository%",
                "category": "%AWS.title%",
                "icon": "$(add)",
                "cloud9": {
                    "cn": {
                        "category": "%AWS.title.cn%"
                    }
                }
            },
            {
                "command": "aws.ecr.deleteRepository",
                "title": "%AWS.command.ecr.deleteRepository%",
                "category": "%AWS.title%",
                "cloud9": {
                    "cn": {
                        "category": "%AWS.title.cn%"
                    }
                }
            },
            {
                "command": "aws.showRegion",
                "title": "%AWS.command.showRegion%",
                "category": "%AWS.title%",
                "cloud9": {
                    "cn": {
                        "category": "%AWS.title.cn%"
                    }
                }
            },
            {
                "command": "aws.iot.createThing",
                "title": "%AWS.command.iot.createThing%",
                "category": "%AWS.title%",
                "icon": "$(add)",
                "cloud9": {
                    "cn": {
                        "category": "%AWS.title.cn%"
                    }
                }
            },
            {
                "command": "aws.iot.deleteThing",
                "title": "%AWS.generic.promptDelete%",
                "category": "%AWS.title%",
                "cloud9": {
                    "cn": {
                        "category": "%AWS.title.cn%"
                    }
                }
            },
            {
                "command": "aws.iot.createCert",
                "title": "%AWS.command.iot.createCert%",
                "category": "%AWS.title%",
                "icon": "$(add)",
                "cloud9": {
                    "cn": {
                        "category": "%AWS.title.cn%"
                    }
                }
            },
            {
                "command": "aws.iot.deleteCert",
                "title": "%AWS.generic.promptDelete%",
                "category": "%AWS.title%",
                "cloud9": {
                    "cn": {
                        "category": "%AWS.title.cn%"
                    }
                }
            },
            {
                "command": "aws.iot.attachCert",
                "title": "%AWS.command.iot.attachCert%",
                "category": "%AWS.title%",
                "icon": "$(aws-generic-attach-file)",
                "cloud9": {
                    "cn": {
                        "category": "%AWS.title.cn%"
                    }
                }
            },
            {
                "command": "aws.iot.attachPolicy",
                "title": "%AWS.command.iot.attachPolicy%",
                "category": "%AWS.title%",
                "icon": "$(aws-generic-attach-file)",
                "cloud9": {
                    "cn": {
                        "category": "%AWS.title.cn%"
                    }
                }
            },
            {
                "command": "aws.iot.activateCert",
                "title": "%AWS.command.iot.activateCert%",
                "category": "%AWS.title%",
                "cloud9": {
                    "cn": {
                        "category": "%AWS.title.cn%"
                    }
                }
            },
            {
                "command": "aws.iot.deactivateCert",
                "title": "%AWS.command.iot.deactivateCert%",
                "category": "%AWS.title%",
                "cloud9": {
                    "cn": {
                        "category": "%AWS.title.cn%"
                    }
                }
            },
            {
                "command": "aws.iot.revokeCert",
                "title": "%AWS.command.iot.revokeCert%",
                "category": "%AWS.title%",
                "cloud9": {
                    "cn": {
                        "category": "%AWS.title.cn%"
                    }
                }
            },
            {
                "command": "aws.iot.createPolicy",
                "title": "%AWS.command.iot.createPolicy%",
                "category": "%AWS.title%",
                "icon": "$(add)",
                "cloud9": {
                    "cn": {
                        "category": "%AWS.title.cn%"
                    }
                }
            },
            {
                "command": "aws.iot.deletePolicy",
                "title": "%AWS.generic.promptDelete%",
                "category": "%AWS.title%",
                "cloud9": {
                    "cn": {
                        "category": "%AWS.title.cn%"
                    }
                }
            },
            {
                "command": "aws.iot.createPolicyVersion",
                "title": "%AWS.command.iot.createPolicyVersion%",
                "category": "%AWS.title%",
                "cloud9": {
                    "cn": {
                        "category": "%AWS.title.cn%"
                    }
                }
            },
            {
                "command": "aws.iot.deletePolicyVersion",
                "title": "%AWS.generic.promptDelete%",
                "category": "%AWS.title%",
                "cloud9": {
                    "cn": {
                        "category": "%AWS.title.cn%"
                    }
                }
            },
            {
                "command": "aws.iot.detachCert",
                "title": "%AWS.command.iot.detachCert%",
                "category": "%AWS.title%",
                "cloud9": {
                    "cn": {
                        "category": "%AWS.title.cn%"
                    }
                }
            },
            {
                "command": "aws.iot.detachPolicy",
                "title": "%AWS.command.iot.detachCert%",
                "category": "%AWS.title%",
                "cloud9": {
                    "cn": {
                        "category": "%AWS.title.cn%"
                    }
                }
            },
            {
                "command": "aws.iot.viewPolicyVersion",
                "title": "%AWS.command.iot.viewPolicyVersion%",
                "category": "%AWS.title%",
                "cloud9": {
                    "cn": {
                        "category": "%AWS.title.cn%"
                    }
                }
            },
            {
                "command": "aws.iot.setDefaultPolicy",
                "title": "%AWS.command.iot.setDefaultPolicy%",
                "category": "%AWS.title%",
                "cloud9": {
                    "cn": {
                        "category": "%AWS.title.cn%"
                    }
                }
            },
            {
                "command": "aws.iot.copyEndpoint",
                "title": "%AWS.command.iot.copyEndpoint%",
                "category": "%AWS.title%",
                "cloud9": {
                    "cn": {
                        "category": "%AWS.title.cn%"
                    }
                }
            },
            {
                "command": "aws.s3.presignedURL",
                "title": "%AWS.command.s3.presignedURL%",
                "category": "%AWS.title%"
            },
            {
                "command": "aws.s3.copyPath",
                "title": "%AWS.command.s3.copyPath%",
                "category": "%AWS.title%",
                "cloud9": {
                    "cn": {
                        "category": "%AWS.title.cn%"
                    }
                }
            },
            {
                "command": "aws.s3.downloadFileAs",
                "title": "%AWS.command.s3.downloadFileAs%",
                "category": "%AWS.title%",
                "icon": "$(cloud-download)",
                "cloud9": {
                    "cn": {
                        "category": "%AWS.title.cn%"
                    }
                }
            },
            {
                "command": "aws.s3.openFile",
                "title": "%AWS.command.s3.openFile%",
                "category": "%AWS.title%",
                "icon": "$(open-preview)"
            },
            {
                "command": "aws.s3.editFile",
                "title": "%AWS.command.s3.editFile%",
                "category": "%AWS.title%",
                "icon": "$(edit)"
            },
            {
                "command": "aws.s3.uploadFile",
                "title": "%AWS.command.s3.uploadFile%",
                "category": "%AWS.title%",
                "icon": "$(cloud-upload)",
                "cloud9": {
                    "cn": {
                        "category": "%AWS.title.cn%"
                    }
                }
            },
            {
                "command": "aws.s3.uploadFileToParent",
                "title": "%AWS.command.s3.uploadFileToParent%",
                "category": "%AWS.title%",
                "cloud9": {
                    "cn": {
                        "category": "%AWS.title.cn%"
                    }
                }
            },
            {
                "command": "aws.s3.createFolder",
                "title": "%AWS.command.s3.createFolder%",
                "category": "%AWS.title%",
                "icon": "$(new-folder)",
                "cloud9": {
                    "cn": {
                        "category": "%AWS.title.cn%"
                    }
                }
            },
            {
                "command": "aws.s3.createBucket",
                "title": "%AWS.command.s3.createBucket%",
                "category": "%AWS.title%",
                "icon": "$(aws-s3-create-bucket)",
                "cloud9": {
                    "cn": {
                        "category": "%AWS.title.cn%"
                    }
                }
            },
            {
                "command": "aws.s3.deleteBucket",
                "title": "%AWS.generic.promptDelete%",
                "category": "%AWS.title%",
                "cloud9": {
                    "cn": {
                        "category": "%AWS.title.cn%"
                    }
                }
            },
            {
                "command": "aws.s3.deleteFile",
                "title": "%AWS.generic.promptDelete%",
                "category": "%AWS.title%",
                "cloud9": {
                    "cn": {
                        "category": "%AWS.title.cn%"
                    }
                }
            },
            {
                "command": "aws.invokeLambda",
                "title": "%AWS.command.invokeLambda%",
                "category": "%AWS.title%",
                "cloud9": {
                    "cn": {
                        "title": "%AWS.command.invokeLambda.cn%",
                        "category": "%AWS.title.cn%"
                    }
                }
            },
            {
                "command": "aws.downloadLambda",
                "title": "%AWS.command.downloadLambda%",
                "category": "%AWS.title%",
                "enablement": "viewItem == awsRegionFunctionNodeDownloadable",
                "cloud9": {
                    "cn": {
                        "category": "%AWS.title.cn%"
                    }
                }
            },
            {
                "command": "aws.uploadLambda",
                "title": "%AWS.command.uploadLambda%",
                "category": "%AWS.title%",
                "cloud9": {
                    "cn": {
                        "category": "%AWS.title.cn%"
                    }
                }
            },
            {
                "command": "aws.deleteLambda",
                "title": "%AWS.generic.promptDelete%",
                "category": "%AWS.title%",
                "cloud9": {
                    "cn": {
                        "category": "%AWS.title.cn%"
                    }
                }
            },
            {
                "command": "aws.copyLambdaUrl",
                "title": "%AWS.generic.copyUrl%",
                "category": "%AWS.title%",
                "cloud9": {
                    "cn": {
                        "category": "%AWS.title.cn%"
                    }
                }
            },
            {
                "command": "aws.deploySamApplication",
                "title": "%AWS.command.deploySamApplication%",
                "category": "%AWS.title%",
                "cloud9": {
                    "cn": {
                        "category": "%AWS.title.cn%"
                    }
                }
            },
            {
                "command": "aws.submitFeedback",
                "title": "%AWS.command.submitFeedback%",
                "category": "%AWS.title%",
                "icon": "$(comment)",
                "cloud9": {
                    "cn": {
                        "category": "%AWS.title.cn%"
                    }
                }
            },
            {
                "command": "aws.refreshAwsExplorer",
                "title": "%AWS.command.refreshAwsExplorer%",
                "category": "%AWS.title%",
                "icon": {
                    "dark": "resources/icons/vscode/dark/refresh.svg",
                    "light": "resources/icons/vscode/light/refresh.svg"
                }
            },
            {
                "command": "aws.samcli.detect",
                "title": "%AWS.command.samcli.detect%",
                "category": "%AWS.title%",
                "cloud9": {
                    "cn": {
                        "category": "%AWS.title.cn%"
                    }
                }
            },
            {
                "command": "aws.deleteCloudFormation",
                "title": "%AWS.command.deleteCloudFormation%",
                "category": "%AWS.title%",
                "cloud9": {
                    "cn": {
                        "category": "%AWS.title.cn%"
                    }
                }
            },
            {
                "command": "aws.downloadStateMachineDefinition",
                "title": "%AWS.command.downloadStateMachineDefinition%",
                "category": "%AWS.title%",
                "cloud9": {
                    "cn": {
                        "category": "%AWS.title.cn%"
                    }
                }
            },
            {
                "command": "aws.executeStateMachine",
                "title": "%AWS.command.executeStateMachine%",
                "category": "%AWS.title%",
                "cloud9": {
                    "cn": {
                        "category": "%AWS.title.cn%"
                    }
                }
            },
            {
                "command": "aws.renderStateMachineGraph",
                "title": "%AWS.command.renderStateMachineGraph%",
                "category": "%AWS.title%",
                "cloud9": {
                    "cn": {
                        "category": "%AWS.title.cn%"
                    }
                }
            },
            {
                "command": "aws.copyArn",
                "title": "%AWS.command.copyArn%",
                "category": "%AWS.title%",
                "cloud9": {
                    "cn": {
                        "category": "%AWS.title.cn%"
                    }
                }
            },
            {
                "command": "aws.copyName",
                "title": "%AWS.command.copyName%",
                "category": "%AWS.title%",
                "cloud9": {
                    "cn": {
                        "category": "%AWS.title.cn%"
                    }
                }
            },
            {
                "command": "aws.listCommands",
                "title": "%AWS.command.listCommands%",
                "category": "%AWS.title%",
                "cloud9": {
                    "cn": {
                        "title": "%AWS.command.listCommands.cn%",
                        "category": "%AWS.title.cn%"
                    }
                }
            },
            {
                "command": "aws.viewSchemaItem",
                "title": "%AWS.command.viewSchemaItem%",
                "category": "%AWS.title%",
                "cloud9": {
                    "cn": {
                        "category": "%AWS.title.cn%"
                    }
                }
            },
            {
                "command": "aws.searchSchema",
                "title": "%AWS.command.searchSchema%",
                "category": "%AWS.title%",
                "cloud9": {
                    "cn": {
                        "category": "%AWS.title.cn%"
                    }
                }
            },
            {
                "command": "aws.searchSchemaPerRegistry",
                "title": "%AWS.command.searchSchemaPerRegistry%",
                "category": "%AWS.title%",
                "cloud9": {
                    "cn": {
                        "category": "%AWS.title.cn%"
                    }
                }
            },
            {
                "command": "aws.downloadSchemaItemCode",
                "title": "%AWS.command.downloadSchemaItemCode%",
                "category": "%AWS.title%",
                "cloud9": {
                    "cn": {
                        "category": "%AWS.title.cn%"
                    }
                }
            },
            {
                "command": "aws.viewLogs",
                "title": "%AWS.command.viewLogs%",
                "category": "%AWS.title%"
            },
            {
                "command": "aws.help",
                "title": "%AWS.command.help%",
                "category": "%AWS.title%",
                "cloud9": {
                    "cn": {
                        "category": "%AWS.title.cn%"
                    }
                }
            },
            {
                "command": "aws.github",
                "title": "%AWS.command.github%",
                "category": "%AWS.title%",
                "cloud9": {
                    "cn": {
                        "category": "%AWS.title.cn%"
                    }
                }
            },
            {
                "command": "aws.quickStart",
                "title": "%AWS.command.quickStart%",
                "category": "%AWS.title%",
                "cloud9": {
                    "cn": {
                        "category": "%AWS.title.cn%"
                    }
                }
            },
            {
                "command": "aws.cdk.refresh",
                "title": "%AWS.command.refreshCdkExplorer%",
                "category": "%AWS.title%",
                "icon": {
                    "dark": "resources/icons/vscode/dark/refresh.svg",
                    "light": "resources/icons/vscode/light/refresh.svg"
                },
                "cloud9": {
                    "cn": {
                        "category": "%AWS.title.cn%"
                    }
                }
            },
            {
                "command": "aws.cdk.viewDocs",
                "title": "%AWS.generic.viewDocs%",
                "category": "%AWS.title%"
            },
            {
                "command": "aws.stepfunctions.createStateMachineFromTemplate",
                "title": "%AWS.command.stepFunctions.createStateMachineFromTemplate%",
                "category": "%AWS.title%",
                "cloud9": {
                    "cn": {
                        "category": "%AWS.title.cn%"
                    }
                }
            },
            {
                "command": "aws.stepfunctions.publishStateMachine",
                "title": "%AWS.command.stepFunctions.publishStateMachine%",
                "category": "%AWS.title%",
                "cloud9": {
                    "cn": {
                        "category": "%AWS.title.cn%"
                    }
                }
            },
            {
                "command": "aws.previewStateMachine",
                "title": "%AWS.command.stepFunctions.previewStateMachine%",
                "category": "%AWS.title%",
                "icon": "$(aws-stepfunctions-preview)",
                "cloud9": {
                    "cn": {
                        "category": "%AWS.title.cn%"
                    }
                }
            },
            {
                "command": "aws.cdk.renderStateMachineGraph",
                "title": "%AWS.command.cdk.previewStateMachine%",
                "category": "AWS",
                "icon": "$(aws-stepfunctions-preview)"
            },
            {
                "command": "aws.aboutToolkit",
                "title": "%AWS.command.aboutToolkit%",
                "category": "%AWS.title%"
            },
            {
                "command": "aws.cloudWatchLogs.viewLogStream",
                "title": "%AWS.command.viewLogStream%",
                "category": "%AWS.title%",
                "cloud9": {
                    "cn": {
                        "category": "%AWS.title.cn%"
                    }
                }
            },
            {
                "command": "aws.ssmDocument.createLocalDocument",
                "title": "%AWS.command.ssmDocument.createLocalDocument%",
                "category": "%AWS.title%",
                "cloud9": {
                    "cn": {
                        "category": "%AWS.title.cn%"
                    }
                }
            },
            {
                "command": "aws.ssmDocument.openLocalDocument",
                "title": "%AWS.command.ssmDocument.openLocalDocument%",
                "category": "%AWS.title%",
                "icon": "$(cloud-download)",
                "cloud9": {
                    "cn": {
                        "category": "%AWS.title.cn%"
                    }
                }
            },
            {
                "command": "aws.ssmDocument.openLocalDocumentJson",
                "title": "%AWS.command.ssmDocument.openLocalDocumentJson%",
                "category": "%AWS.title%",
                "cloud9": {
                    "cn": {
                        "category": "%AWS.title.cn%"
                    }
                }
            },
            {
                "command": "aws.ssmDocument.openLocalDocumentYaml",
                "title": "%AWS.command.ssmDocument.openLocalDocumentYaml%",
                "category": "%AWS.title%",
                "cloud9": {
                    "cn": {
                        "category": "%AWS.title.cn%"
                    }
                }
            },
            {
                "command": "aws.ssmDocument.deleteDocument",
                "title": "%AWS.command.ssmDocument.deleteDocument%",
                "category": "%AWS.title%",
                "cloud9": {
                    "cn": {
                        "category": "%AWS.title.cn%"
                    }
                }
            },
            {
                "command": "aws.ssmDocument.publishDocument",
                "title": "%AWS.command.ssmDocument.publishDocument%",
                "category": "%AWS.title%",
                "icon": "$(cloud-upload)",
                "cloud9": {
                    "cn": {
                        "category": "%AWS.title.cn%"
                    }
                }
            },
            {
                "command": "aws.ssmDocument.updateDocumentVersion",
                "title": "%AWS.command.ssmDocument.updateDocumentVersion%",
                "category": "%AWS.title%",
                "cloud9": {
                    "cn": {
                        "category": "%AWS.title.cn%"
                    }
                }
            },
            {
                "command": "aws.copyLogStreamName",
                "title": "%AWS.command.copyLogStreamName%",
                "category": "%AWS.title%",
                "icon": "$(files)",
                "cloud9": {
                    "cn": {
                        "category": "%AWS.title.cn%"
                    }
                }
            },
            {
                "command": "aws.saveCurrentLogStreamContent",
                "title": "%AWS.command.saveCurrentLogStreamContent%",
                "category": "%AWS.title%",
                "icon": "$(save-as)",
                "cloud9": {
                    "cn": {
                        "category": "%AWS.title.cn%"
                    }
                }
            },
            {
                "command": "aws.addSamDebugConfig",
                "title": "%AWS.command.addSamDebugConfig%",
                "category": "%AWS.title%",
                "cloud9": {
                    "cn": {
                        "category": "%AWS.title.cn%"
                    }
                }
            },
            {
                "command": "aws.toggleSamCodeLenses",
                "title": "%AWS.command.toggleSamCodeLenses%",
                "category": "%AWS.title%",
                "cloud9": {
                    "cn": {
                        "category": "%AWS.title.cn%"
                    }
                }
            },
            {
                "command": "aws.ecs.runCommandInContainer",
                "title": "%AWS.ecs.runCommandInContainer%",
                "category": "%AWS.title%",
                "enablement": "viewItem == awsEcsContainerNodeExecEnabled",
                "cloud9": {
                    "cn": {
                        "category": "%AWS.title.cn%"
                    }
                }
            },
            {
                "command": "aws.ecs.openTaskInTerminal",
                "title": "%AWS.ecs.openTaskInTerminal%",
                "category": "%AWS.title%",
                "enablement": "viewItem == awsEcsContainerNodeExecEnabled",
                "cloud9": {
                    "cn": {
                        "category": "%AWS.title.cn%"
                    }
                }
            },
            {
                "command": "aws.ecs.enableEcsExec",
                "title": "%AWS.ecs.enableEcsExec%",
                "category": "%AWS.title%",
                "cloud9": {
                    "cn": {
                        "category": "%AWS.title.cn%"
                    }
                }
            },
            {
                "command": "aws.ecs.viewDocumentation",
                "title": "%AWS.generic.viewDocs%",
                "category": "%AWS.title%",
                "cloud9": {
                    "cn": {
                        "category": "%AWS.title.cn%"
                    }
                }
            },
            {
                "command": "aws.resources.copyIdentifier",
                "title": "%AWS.command.resources.copyIdentifier%",
                "category": "%AWS.title%",
                "cloud9": {
                    "cn": {
                        "category": "%AWS.title.cn%"
                    }
                }
            },
            {
                "command": "aws.resources.openResourcePreview",
                "title": "%AWS.generic.preview%",
                "category": "%AWS.title%",
                "icon": "$(open-preview)",
                "cloud9": {
                    "cn": {
                        "category": "%AWS.title.cn%"
                    }
                }
            },
            {
                "command": "aws.resources.createResource",
                "title": "%AWS.generic.create%",
                "category": "%AWS.title%",
                "icon": "$(add)",
                "cloud9": {
                    "cn": {
                        "category": "%AWS.title.cn%"
                    }
                }
            },
            {
                "command": "aws.resources.deleteResource",
                "title": "%AWS.generic.promptDelete%",
                "category": "%AWS.title%",
                "cloud9": {
                    "cn": {
                        "category": "%AWS.title.cn%"
                    }
                }
            },
            {
                "command": "aws.resources.updateResource",
                "title": "%AWS.generic.promptUpdate%",
                "category": "%AWS.title%",
                "icon": "$(pencil)",
                "cloud9": {
                    "cn": {
                        "category": "%AWS.title.cn%"
                    }
                }
            },
            {
                "command": "aws.resources.updateResourceInline",
                "title": "%AWS.generic.promptUpdate%",
                "category": "%AWS.title%",
                "icon": "$(pencil)",
                "cloud9": {
                    "cn": {
                        "category": "%AWS.title.cn%"
                    }
                }
            },
            {
                "command": "aws.resources.saveResource",
                "title": "%AWS.generic.save%",
                "category": "%AWS.title%",
                "icon": "$(save)",
                "cloud9": {
                    "cn": {
                        "category": "%AWS.title.cn%"
                    }
                }
            },
            {
                "command": "aws.resources.closeResource",
                "title": "%AWS.generic.close%",
                "category": "%AWS.title%",
                "icon": "$(close)",
                "cloud9": {
                    "cn": {
                        "category": "%AWS.title.cn%"
                    }
                }
            },
            {
                "command": "aws.resources.viewDocs",
                "title": "%AWS.generic.viewDocs%",
                "category": "%AWS.title%",
                "icon": "$(book)",
                "cloud9": {
                    "cn": {
                        "category": "%AWS.title.cn%"
                    }
                }
            },
            {
                "command": "aws.resources.configure",
                "title": "%AWS.command.resources.configure%",
                "category": "%AWS.title%",
                "icon": "$(gear)",
                "cloud9": {
                    "cn": {
                        "category": "%AWS.title.cn%"
                    }
                }
            },
            {
                "command": "aws.apprunner.createService",
                "title": "%AWS.command.apprunner.createService%",
                "category": "%AWS.title%",
                "cloud9": {
                    "cn": {
                        "category": "%AWS.title.cn%"
                    }
                }
            },
            {
                "command": "aws.ecs.disableEcsExec",
                "title": "%AWS.ecs.disableEcsExec%",
                "category": "%AWS.title%",
                "cloud9": {
                    "cn": {
                        "category": "%AWS.title.cn%"
                    }
                }
            },
            {
                "command": "aws.apprunner.createServiceFromEcr",
                "title": "%AWS.command.apprunner.createServiceFromEcr%",
                "category": "%AWS.title%",
                "cloud9": {
                    "cn": {
                        "category": "%AWS.title.cn%"
                    }
                }
            },
            {
                "command": "aws.apprunner.pauseService",
                "title": "%AWS.command.apprunner.pauseService%",
                "category": "%AWS.title%",
                "cloud9": {
                    "cn": {
                        "category": "%AWS.title.cn%"
                    }
                }
            },
            {
                "command": "aws.apprunner.resumeService",
                "title": "%AWS.command.apprunner.resumeService%",
                "category": "AWS",
                "cloud9": {
                    "cn": {
                        "category": "%AWS.title.cn%"
                    }
                }
            },
            {
                "command": "aws.apprunner.copyServiceUrl",
                "title": "%AWS.command.apprunner.copyServiceUrl%",
                "category": "%AWS.title%",
                "cloud9": {
                    "cn": {
                        "category": "%AWS.title.cn%"
                    }
                }
            },
            {
                "command": "aws.apprunner.open",
                "title": "%AWS.command.apprunner.open%",
                "category": "%AWS.title%",
                "cloud9": {
                    "cn": {
                        "category": "%AWS.title.cn%"
                    }
                }
            },
            {
                "command": "aws.apprunner.deleteService",
                "title": "%AWS.generic.promptDelete%",
                "category": "%AWS.title%",
                "cloud9": {
                    "cn": {
                        "category": "%AWS.title.cn%"
                    }
                }
            },
            {
                "command": "aws.apprunner.startDeployment",
                "title": "%AWS.command.apprunner.startDeployment%",
                "category": "%AWS.title%",
                "cloud9": {
                    "cn": {
                        "category": "%AWS.title.cn%"
                    }
                }
            },
            {
                "command": "aws.cloudFormation.newTemplate",
                "title": "%AWS.command.cloudFormation.newTemplate%",
                "category": "%AWS.title%",
                "cloud9": {
                    "cn": {
                        "category": "%AWS.title.cn%"
                    }
                }
            },
            {
                "command": "aws.sam.newTemplate",
                "title": "%AWS.command.sam.newTemplate%",
                "category": "%AWS.title%",
                "cloud9": {
                    "cn": {
                        "category": "%AWS.title.cn%"
                    }
                }
            },
            {
                "command": "aws.samcli.sync",
                "title": "%AWS.command.samcli.sync%",
                "category": "%AWS.title%"
            },
            {
                "command": "aws.samcli.syncCode",
                "title": "%AWS.command.samcli.syncCode%",
                "category": "%AWS.title%"
            },
            {
                "command": "aws.codeWhisperer",
                "title": "%AWS.command.codewhisperer.title%",
                "category": "%AWS.title%"
            },
            {
                "command": "aws.codeWhisperer.configure",
                "title": "%AWS.command.codewhisperer.configure%",
                "category": "%AWS.title%",
                "icon": "$(gear)",
                "cloud9": {
                    "cn": {
                        "category": "%AWS.title.cn%"
                    }
                }
            },
            {
                "command": "aws.codeWhisperer.introduction",
                "title": "%AWS.command.codewhisperer.introduction%",
                "category": "%AWS.title%",
                "icon": "$(question)",
                "cloud9": {
                    "cn": {
                        "category": "%AWS.title.cn%"
                    }
                }
            },
            {
                "command": "aws.codeWhisperer.removeConnection",
                "title": "%AWS.command.codewhisperer.removeConnection%",
                "category": "%AWS.title%",
                "icon": "$(debug-disconnect)"
            },
            {
                "command": "aws.dev.openMenu",
                "title": "Open Developer Menu",
                "category": "AWS (Developer)",
                "enablement": "aws.isDevMode"
            },
            {
                "command": "Mynah.show",
                "title": "Show Mynah Search",
                "category": "Mynah",
                "icon": {
                    "light": "resources/icons/aws/mynah/MynahIconBlack.svg",
                    "dark": "resources/icons/aws/mynah//MynahIconWhite.svg"
                }
            }
        ],
        "jsonValidation": [
            {
                "fileMatch": ".aws/templates.json",
                "url": "./dist/src/templates/templates.json"
            },
            {
                "fileMatch": "*ecs-task-def.json",
                "url": "https://ecs-intellisense.s3-us-west-2.amazonaws.com/task-definition/schema.json"
            }
        ],
        "languages": [
            {
                "id": "asl",
                "extensions": [
                    ".asl.json",
                    ".asl"
                ],
                "aliases": [
                    "Amazon States Language"
                ]
            },
            {
                "id": "asl-yaml",
                "aliases": [
                    "Amazon States Language (YAML)"
                ],
                "extensions": [
                    ".asl.yaml",
                    ".asl.yml"
                ]
            },
            {
                "id": "ssm-json",
                "extensions": [
                    ".ssm.json"
                ],
                "aliases": [
                    "AWS Systems Manager Document (JSON)"
                ]
            },
            {
                "id": "ssm-yaml",
                "extensions": [
                    ".ssm.yaml",
                    ".ssm.yml"
                ],
                "aliases": [
                    "AWS Systems Manager Document (YAML)"
                ]
            }
        ],
        "keybindings": [
            {
                "command": "aws.previewStateMachine",
                "key": "ctrl+shift+v",
                "mac": "cmd+shift+v",
                "when": "editorTextFocus && editorLangId == asl || editorTextFocus && editorLangId == asl-yaml"
            },
            {
                "command": "aws.codeWhisperer",
                "key": "alt+c",
                "mac": "alt+c",
                "when": "editorTextFocus"
            },
            {
                "command": "aws.codeWhisperer.nextCodeSuggestion",
                "key": "right",
                "mac": "right",
                "when": "editorTextFocus && CODEWHISPERER_SERVICE_ACTIVE"
            },
            {
                "command": "aws.codeWhisperer.previousCodeSuggestion",
                "key": "left",
                "mac": "left",
                "when": "editorTextFocus && CODEWHISPERER_SERVICE_ACTIVE"
            },
            {
                "command": "aws.codeWhisperer.rejectCodeSuggestion",
                "key": "escape",
                "mac": "escape",
                "when": "editorTextFocus && CODEWHISPERER_SERVICE_ACTIVE"
            },
            {
                "command": "aws.codeWhisperer.rejectCodeSuggestion",
                "key": "backspace",
                "mac": "backspace",
                "when": "editorTextFocus && CODEWHISPERER_SERVICE_ACTIVE"
            },
            {
                "command": "aws.codeWhisperer.rejectCodeSuggestion",
                "key": "up",
                "mac": "up",
                "when": "editorTextFocus && CODEWHISPERER_SERVICE_ACTIVE",
                "args": "up"
            },
            {
                "command": "aws.codeWhisperer.rejectCodeSuggestion",
                "key": "down",
                "mac": "down",
                "when": "editorTextFocus && CODEWHISPERER_SERVICE_ACTIVE",
                "args": "down"
            },
            {
                "command": "aws.codeWhisperer.acceptCodeSuggestion",
                "key": "tab",
                "mac": "tab",
                "when": "editorTextFocus && CODEWHISPERER_SERVICE_ACTIVE"
            },
            {
                "key": "right",
                "command": "editor.action.inlineSuggest.showNext",
                "when": "inlineSuggestionVisible && !editorReadonly && CODEWHISPERER_ENABLED"
            },
            {
                "key": "left",
                "command": "editor.action.inlineSuggest.showPrevious",
                "when": "inlineSuggestionVisible && !editorReadonly && CODEWHISPERER_ENABLED"
            },
            {
                "command": "Mynah.show",
                "key": "ctrl+m",
                "mac": "cmd+m",
                "args": "{\"inputTrigger\": \"KEYBOARD\"}"
            }
        ],
        "grammars": [
            {
                "language": "asl",
                "scopeName": "source.asl",
                "path": "./syntaxes/ASL.tmLanguage"
            },
            {
                "language": "asl-yaml",
                "scopeName": "source.asl.yaml",
                "path": "./syntaxes/asl-yaml.tmLanguage.json"
            },
            {
                "language": "ssm-json",
                "scopeName": "source.ssmjson",
                "path": "./syntaxes/SSMJSON.tmLanguage"
            },
            {
                "language": "ssm-yaml",
                "scopeName": "source.ssmyaml",
                "path": "./syntaxes/SSMYAML.tmLanguage"
            }
        ],
        "resourceLabelFormatters": [
            {
                "scheme": "awsCloudWatchLogs",
                "formatting": {
                    "label": "${path}",
                    "separator": "\\"
                }
            },
            {
                "scheme": "s3*",
                "formatting": {
                    "label": "[S3] ${path}",
                    "separator": "/"
                }
            }
        ],
        "walkthroughs": [
            {
                "id": "getStarted",
                "title": "%AWS.walkthrough.gettingStarted.title%",
                "description": "%AWS.walkthrough.gettingStarted.description%",
                "cloud9": {
                    "cn": {
                        "description": "%AWS.walkthrough.gettingStarted.description.cn%"
                    }
                },
                "steps": [
                    {
                        "id": "connect",
                        "title": "%AWS.walkthrough.gettingStarted.connect%",
                        "media": {
                            "markdown": "resources/walkthrough/setup-connect.md"
                        },
                        "completionEvents": [
                            "onCommand:aws.login",
                            "onCommand:aws.credentials.profile.create"
                        ]
                    },
                    {
                        "id": "changeRegions",
                        "title": "%AWS.walkthrough.gettingStarted.changeRegions%",
                        "media": {
                            "markdown": "resources/walkthrough/setup-region.md"
                        },
                        "completionEvents": [
                            "onCommand:aws.showRegion"
                        ]
                    },
                    {
                        "id": "setupToolchain",
                        "title": "%AWS.walkthrough.gettingStarted.setupToolchain%",
                        "media": {
                            "markdown": "resources/walkthrough/setup-toolchain.md"
                        }
                    }
                ]
            }
        ],
        "icons": {
            "aws-apprunner-service": {
                "description": "AWS Contributed Icon",
                "default": {
                    "fontPath": "./resources/fonts/aws-toolkit-icons.woff",
                    "fontCharacter": "\\e1a5"
                }
            },
            "aws-cdk-logo": {
                "description": "AWS Contributed Icon",
                "default": {
                    "fontPath": "./resources/fonts/aws-toolkit-icons.woff",
                    "fontCharacter": "\\e1a6"
                }
            },
            "aws-cloudformation-stack": {
                "description": "AWS Contributed Icon",
                "default": {
                    "fontPath": "./resources/fonts/aws-toolkit-icons.woff",
                    "fontCharacter": "\\e1a7"
                }
            },
            "aws-cloudwatch-log-group": {
                "description": "AWS Contributed Icon",
                "default": {
                    "fontPath": "./resources/fonts/aws-toolkit-icons.woff",
                    "fontCharacter": "\\e1a8"
                }
            },
            "aws-codecatalyst-logo": {
                "description": "AWS Contributed Icon",
                "default": {
                    "fontPath": "./resources/fonts/aws-toolkit-icons.woff",
                    "fontCharacter": "\\e1a9"
                }
            },
            "aws-ecr-registry": {
                "description": "AWS Contributed Icon",
                "default": {
                    "fontPath": "./resources/fonts/aws-toolkit-icons.woff",
                    "fontCharacter": "\\e1aa"
                }
            },
            "aws-ecs-cluster": {
                "description": "AWS Contributed Icon",
                "default": {
                    "fontPath": "./resources/fonts/aws-toolkit-icons.woff",
                    "fontCharacter": "\\e1ab"
                }
            },
            "aws-ecs-container": {
                "description": "AWS Contributed Icon",
                "default": {
                    "fontPath": "./resources/fonts/aws-toolkit-icons.woff",
                    "fontCharacter": "\\e1ac"
                }
            },
            "aws-ecs-service": {
                "description": "AWS Contributed Icon",
                "default": {
                    "fontPath": "./resources/fonts/aws-toolkit-icons.woff",
                    "fontCharacter": "\\e1ad"
                }
            },
            "aws-generic-attach-file": {
                "description": "AWS Contributed Icon",
                "default": {
                    "fontPath": "./resources/fonts/aws-toolkit-icons.woff",
                    "fontCharacter": "\\e1ae"
                }
            },
            "aws-iot-certificate": {
                "description": "AWS Contributed Icon",
                "default": {
                    "fontPath": "./resources/fonts/aws-toolkit-icons.woff",
                    "fontCharacter": "\\e1af"
                }
            },
            "aws-iot-policy": {
                "description": "AWS Contributed Icon",
                "default": {
                    "fontPath": "./resources/fonts/aws-toolkit-icons.woff",
                    "fontCharacter": "\\e1b0"
                }
            },
            "aws-iot-thing": {
                "description": "AWS Contributed Icon",
                "default": {
                    "fontPath": "./resources/fonts/aws-toolkit-icons.woff",
                    "fontCharacter": "\\e1b1"
                }
            },
            "aws-lambda-function": {
                "description": "AWS Contributed Icon",
                "default": {
                    "fontPath": "./resources/fonts/aws-toolkit-icons.woff",
                    "fontCharacter": "\\e1b2"
                }
            },
            "aws-mynah-MynahIconBlack": {
                "description": "AWS Contributed Icon",
                "default": {
                    "fontPath": "./resources/fonts/aws-toolkit-icons.woff",
                    "fontCharacter": "\\e1b3"
                }
            },
            "aws-mynah-MynahIconWhite": {
                "description": "AWS Contributed Icon",
                "default": {
                    "fontPath": "./resources/fonts/aws-toolkit-icons.woff",
                    "fontCharacter": "\\e1b4"
                }
            },
            "aws-mynah-logo": {
                "description": "AWS Contributed Icon",
                "default": {
                    "fontPath": "./resources/fonts/aws-toolkit-icons.woff",
                    "fontCharacter": "\\e1b5"
                }
            },
            "aws-s3-bucket": {
                "description": "AWS Contributed Icon",
                "default": {
                    "fontPath": "./resources/fonts/aws-toolkit-icons.woff",
                    "fontCharacter": "\\e1b6"
                }
            },
            "aws-s3-create-bucket": {
                "description": "AWS Contributed Icon",
                "default": {
                    "fontPath": "./resources/fonts/aws-toolkit-icons.woff",
                    "fontCharacter": "\\e1b7"
                }
            },
            "aws-schemas-registry": {
                "description": "AWS Contributed Icon",
                "default": {
                    "fontPath": "./resources/fonts/aws-toolkit-icons.woff",
                    "fontCharacter": "\\e1b8"
                }
            },
            "aws-schemas-schema": {
                "description": "AWS Contributed Icon",
                "default": {
                    "fontPath": "./resources/fonts/aws-toolkit-icons.woff",
                    "fontCharacter": "\\e1b9"
                }
            },
            "aws-stepfunctions-preview": {
                "description": "AWS Contributed Icon",
                "default": {
                    "fontPath": "./resources/fonts/aws-toolkit-icons.woff",
                    "fontCharacter": "\\e1ba"
                }
            }
        }
    },
    "scripts": {
        "vscode:prepublish": "npm run clean && npm run buildScripts && npm run lint && webpack --mode production && npm run copyFiles -- --webpacked",
        "clean": "ts-node ./scripts/clean.ts dist",
        "reset": "npm run clean -- node_modules && npm install",
        "copyFiles": "ts-node ./scripts/build/copyFiles.ts",
        "buildScripts": "npm run generateClients && npm run generatePackage && npm run generateNonCodeFiles && npm run copyFiles",
        "compile": "npm run clean && npm run buildScripts && webpack --mode development && npm run copyFiles -- --webpacked",
        "watch": "npm run clean && npm run buildScripts && tsc -watch -p ./",
        "postinstall": "npm run generateTelemetry && npm run generateConfigurationAttributes",
        "testCompile": "npm run buildScripts && tsc -p ./ && npm run instrument",
        "test": "npm run testCompile && ts-node ./scripts/test/test.ts && npm run report",
        "integrationTest": "npm run testCompile && ts-node ./scripts/test/integrationTest.ts && npm run report",
        "lint": "eslint -c .eslintrc.js --ext .ts .",
        "lintfix": "eslint -c .eslintrc.js --fix --ext .ts .",
        "package": "ts-node ./scripts/build/package.ts",
        "install-plugin": "vsce package -o aws-toolkit-vscode-test.vsix && code --install-extension aws-toolkit-vscode-test.vsix",
        "generateClients": "ts-node ./scripts/build/generateServiceClient.ts ",
        "generatePackage": "ts-node ./scripts/build/generateIcons.ts",
        "generateTelemetry": "node node_modules/@aws-toolkits/telemetry/lib/generateTelemetry.js --extraInput=src/shared/telemetry/vscodeTelemetry.json --output=src/shared/telemetry/telemetry.gen.ts",
        "generateNonCodeFiles": "ts-node ./scripts/build/generateNonCodeFiles.ts",
        "generateConfigurationAttributes": "ts-node ./scripts/build/generateConfigurationAttributes.ts",
        "newChange": "ts-node ./scripts/newChange.ts",
        "createRelease": "ts-node ./scripts/build/createRelease.ts",
        "serve": "webpack serve --config-name vue-hmr --mode development",
        "instrument": "nyc instrument --in-place ./dist/src",
        "report": "nyc report --reporter=html --reporter=json"
    },
    "devDependencies": {
        "@aws-toolkits/telemetry": "^1.0.87",
        "@aws/fully-qualified-names": "^2.0",
        "@aws-sdk/types": "^3.13.1",
        "@cspotcode/source-map-support": "^0.8.1",
        "@sinonjs/fake-timers": "^8.1.0",
        "@types/adm-zip": "^0.4.34",
        "@types/async-lock": "^1.1.3",
        "@types/bytes": "^3.1.0",
        "@types/cross-spawn": "^6.0.0",
        "@types/fs-extra": "^9.0.11",
        "@types/glob": "^7.1.1",
        "@types/js-yaml": "^4.0.5",
        "@types/lodash": "^4.14.180",
        "@types/marked": "^4.0.2",
        "@types/mime-types": "^2.1.1",
        "@types/mocha": "^10.0.0",
        "@types/node": "^14.18.5",
        "@types/prismjs": "^1.26.0",
        "@types/readline-sync": "^1.4.3",
        "@types/sanitize-html": "2.3.1",
        "@types/semver": "^7.3.6",
        "@types/sinon": "^10.0.5",
        "@types/sinonjs__fake-timers": "^8.1.1",
        "@types/tcp-port-used": "^1.0.1",
        "@types/uuid": "^8.3.3",
        "@types/vscode": "1.50.0",
        "@types/vscode-webview": "^1.57.0",
        "@types/xml2js": "^0.4.8",
        "@typescript-eslint/eslint-plugin": "^5.38.0",
        "@typescript-eslint/parser": "^5.38.0",
        "@vscode/codicons": "^0.0.32",
        "@vscode/test-electron": "^2.2.3",
        "@vue/compiler-sfc": "^3.2.40",
        "circular-dependency-plugin": "^5.2.2",
        "css-loader": "^6.5.1",
        "esbuild-loader": "2.20.0",
        "eslint": "^8.26.0",
        "eslint-config-prettier": "8.3",
        "eslint-plugin-header": "^3.1.1",
        "eslint-plugin-no-null": "^1.0.2",
        "glob": "^7.1.7",
        "husky": "^7.0.2",
        "json-schema-to-typescript": "^11.0.2",
        "marked": "^4.0.10",
        "mocha": "^10.1.0",
        "mocha-junit-reporter": "^2.0.0",
        "mocha-multi-reporters": "^1.5.1",
        "nyc": "^15.1.0",
        "prettier": "^2.7.1",
        "prettier-plugin-sh": "^0.8.1",
        "pretty-quick": "^3.1.0",
        "readline-sync": "^1.4.9",
        "sass": "^1.49.8",
        "sass-loader": "^12.6.0",
        "sinon": "^14.0.0",
        "style-loader": "^3.3.1",
        "ts-mockito": "^2.5.0",
        "ts-node": "^10.7.0",
        "umd-compat-loader": "^2.1.2",
        "vsce": "^2.6.3",
        "vscode-nls-dev": "^3.3.1",
        "vue-loader": "^16.8.1",
        "vue-style-loader": "^4.1.3",
        "webfont": "^11.2.26",
        "webpack": "^5.65.0",
        "webpack-cli": "^4.9.1",
        "webpack-dev-server": "^4.9.2"
    },
    "dependencies": {
        "@aws-sdk/client-cognito-identity": "3.46.0",
        "@aws-sdk/client-sso": "^3.181.0",
        "@aws-sdk/client-sso-oidc": "^3.181.0",
        "@aws-sdk/credential-provider-ini": "3.46.0",
        "@aws-sdk/credential-provider-process": "^3.15.0",
        "@aws-sdk/credential-providers": "^3.46.0",
        "@aws-sdk/smithy-client": "^3.46.0",
        "@aws-sdk/util-arn-parser": "^3.46.0",
        "@aws/mynah-ui": "1.1.11",
        "@iarna/toml": "^2.2.5",
        "@vscode/debugprotocol": "^1.57.0",
        "adm-zip": "^0.5.9",
        "amazon-states-language-service": "^1.7.2",
        "async-lock": "^1.3.0",
        "aws-sdk": "^2.1267.0",
        "aws-ssm-document-language-service": "^1.0.0",
        "bytes": "^3.1.2",
        "cross-spawn": "^7.0.3",
        "fast-json-patch": "^3.1.1",
        "fs-extra": "^10.0.1",
        "got": "^11.8.5",
        "i18n-ts": "^1.0.5",
        "immutable": "^4.0.0",
        "js-yaml": "^4.1.0",
        "jsonc-parser": "^3.0.0",
        "lodash": "^4.17.21",
        "mime-types": "^2.1.32",
        "moment": "^2.29.4",
        "portfinder": "^1.0.25",
        "sanitize-html": "^2.3.3",
        "semver": "^7.3.5",
        "strip-ansi": "^5.2.0",
        "tcp-port-used": "^1.0.1",
        "typescript": "^4.8.4",
        "uuid": "^8.3.2",
        "vscode-languageclient": "^6.1.4",
        "vscode-languageserver": "^6.1.1",
        "vscode-languageserver-protocol": "^3.15.3",
        "vscode-languageserver-textdocument": "^1.0.3",
        "vscode-nls": "^5.0.0",
        "vue": "^3.2.31",
        "web-tree-sitter": "^0.20.7",
        "winston": "^3.7.1",
        "winston-transport": "^4.5.0",
        "xml2js": "^0.4.19",
        "yaml": "^1.9.2",
        "yaml-cfn": "^0.3.1"
    },
    "prettier": {
        "printWidth": 120,
        "trailingComma": "es5",
        "tabWidth": 4,
        "singleQuote": true,
        "semi": false,
        "bracketSpacing": true,
        "arrowParens": "avoid",
        "endOfLine": "lf"
    }
}<|MERGE_RESOLUTION|>--- conflicted
+++ resolved
@@ -1,14 +1,8 @@
 {
     "name": "aws-toolkit-vscode",
-<<<<<<< HEAD
-    "displayName": "AWS Toolkit",
-    "description": "Amazon Web Services toolkit for browsing and updating cloud resources",
-    "version": "1.63.0-SNAPSHOT",
-=======
     "displayName": "AWS Toolkit (Mynah Beta)",
     "description": "Amazon Web Services toolkit for browsing and updating cloud resources (Mynah Beta)",
     "version": "1.999.0-c882f86f37bc",
->>>>>>> 075457cd
     "extensionKind": [
         "workspace"
     ],
