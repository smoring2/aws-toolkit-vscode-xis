{
    "name": "aws-toolkit-vscode",
    "displayName": "AWS Toolkit",
    "description": "Amazon Web Services toolkit for browsing and updating cloud resources",
    "version": "1.47.0-SNAPSHOT",
    "extensionKind": [
        "workspace"
    ],
    "publisher": "amazonwebservices",
    "license": "Apache-2.0",
    "repository": {
        "type": "git",
        "url": "https://github.com/aws/aws-toolkit-vscode"
    },
    "engines": {
        "vscode": "^1.50.1"
    },
    "icon": "resources/marketplace/aws-icon-256x256.png",
    "bugs": {
        "url": "https://github.com/aws/aws-toolkit-vscode/issues"
    },
    "galleryBanner": {
        "color": "#FF9900",
        "theme": "light"
    },
    "categories": [
        "Debuggers",
        "Other"
    ],
    "keywords": [
        "AWS",
        "Lambda",
        "Serverless"
    ],
    "preview": false,
    "qna": "https://github.com/aws/aws-toolkit-vscode/issues",
    "activationEvents": [
        "onStartupFinished",
        "onDebugResolve:aws-sam",
        "onCommand:aws.login",
        "onCommand:aws.credentials.profile.create",
        "onCommand:aws.credentials.edit",
        "onCommand:aws.logout",
        "onCommand:aws.createIssueOnGitHub",
        "onCommand:aws.submitFeedback",
        "onCommand:aws.showRegion",
        "onView:aws.explorer",
        "onView:aws.codeWhisperer.securityPanel",
        "onCommand:aws.deploySamApplication",
        "onCommand:aws.samcli.detect",
        "onCommand:aws.lambda.createNewSamApp",
        "onDebugInitialConfigurations",
        "onCommand:aws.viewLogs",
        "onCommand:aws.quickStart",
        "onCommand:aws.help",
        "onCommand:aws.github",
        "onCommand:aws.previewStateMachine",
        "onCommand:aws.stepfunctions.createStateMachineFromTemplate",
        "onCommand:aws.stepfunctions.publishStateMachine",
        "onView:aws.developerTools",
        "onCommand:aws.cdk.refresh",
        "onCommand:aws.cdk.renderStateMachineGraph",
        "onCommand:aws.aboutToolkit",
        "onCommand:aws.cloudWatchLogs.viewLogStream",
        "onCommand:aws.caws.listCommands",
        "onCommand:aws.caws.login",
        "onCommand:aws.caws.logout",
        "onCommand:aws.caws.openOrg",
        "onCommand:aws.caws.openProject",
        "onCommand:aws.caws.openRepo",
        "onCommand:aws.caws.openWorkspace",
        "onCommand:aws.caws.cloneRepo",
        "onCommand:aws.caws.createWorkspace",
        "onLanguage:asl",
        "onLanguage:asl-yaml",
        "onLanguage:ssm-json",
        "onLanguage:ssm-yaml",
        "onCommand:aws.ssmDocument.createLocalDocument",
        "onCommand:aws.ssmDocument.openLocalDocument",
        "onCommand:aws.ssmDocument.openLocalDocumentJson",
        "onCommand:aws.ssmDocument.openLocalDocumentYaml",
        "onCommand:aws.ssmDocument.deleteDocument",
        "onCommand:aws.ssmDocument.publishDocument",
        "onCommand:aws.ssmDocument.updateDocumentVersion",
        "onLanguage:javascript",
        "onLanguage:java",
        "onLanguage:python",
        "onLanguage:csharp",
        "onLanguage:yaml",
        "onCommand:aws.launchConfigForm",
        "onCommand:aws.toggleSamCodeLenses",
        "onCommand:aws.addSamDebugConfig",
        "onCommand:aws.s3.uploadFile",
        "onCommand:aws.cloudFormation.newTemplate",
        "onCommand:aws.sam.newTemplate",
        "onFileSystem:s3",
        "onFileSystem:s3-readonly",
        "onCommand:aws.codeWhisperer.accept",
        "onCommand:aws.codeWhisperer",
        "onCommand:aws.uploadLambda"
    ],
    "main": "./dist/src/main",
    "contributes": {
        "configuration": {
            "type": "object",
            "title": "%AWS.productName%",
            "cloud9": {
                "cn": {
                    "title": "%AWS.productName.cn%"
                }
            },
            "properties": {
                "aws.profile": {
                    "type": "string",
                    "default": "",
                    "description": "%AWS.configuration.profileDescription%"
                },
                "aws.iot.maxItemsPerPage": {
                    "type": "number",
                    "default": 100,
                    "minimum": 1,
                    "maximum": 250,
                    "markdownDescription": "%AWS.configuration.description.iot.maxItemsPerPage%"
                },
                "aws.s3.maxItemsPerPage": {
                    "type": "number",
                    "default": 300,
                    "minimum": 3,
                    "maximum": 1000,
                    "markdownDescription": "%AWS.configuration.description.s3.maxItemsPerPage%"
                },
                "aws.samcli.location": {
                    "type": "string",
                    "scope": "machine",
                    "default": "",
                    "markdownDescription": "%AWS.configuration.description.samcli.location%"
                },
                "aws.samcli.lambdaTimeout": {
                    "type": "number",
                    "default": 90000,
                    "markdownDescription": "%AWS.configuration.description.samcli.lambdaTimeout%"
                },
                "aws.logLevel": {
                    "type": "string",
                    "default": "info",
                    "enum": [
                        "error",
                        "warn",
                        "info",
                        "verbose",
                        "debug"
                    ],
                    "enumDescriptions": [
                        "Errors Only",
                        "Errors and Warnings",
                        "Errors, Warnings, and Info",
                        "Errors, Warnings, Info, and Verbose",
                        "Errors, Warnings, Info, Verbose, and Debug"
                    ],
                    "markdownDescription": "%AWS.configuration.description.logLevel%",
                    "cloud9": {
                        "cn": {
                            "markdownDescription": "%AWS.configuration.description.logLevel.cn%"
                        }
                    }
                },
                "aws.telemetry": {
                    "type": "boolean",
                    "default": true,
                    "markdownDescription": "%AWS.configuration.description.telemetry%",
                    "cloud9": {
                        "cn": {
                            "markdownDescription": "%AWS.configuration.description.telemetry.cn%"
                        }
                    }
                },
                "aws.stepfunctions.asl.format.enable": {
                    "type": "boolean",
                    "scope": "window",
                    "default": true,
                    "description": "%AWS.stepFunctions.asl.format.enable.desc%"
                },
                "aws.stepfunctions.asl.maxItemsComputed": {
                    "type": "number",
                    "default": 5000,
                    "description": "%AWS.stepFunctions.asl.maxItemsComputed.desc%"
                },
                "aws.ssmDocument.ssm.maxItemsComputed": {
                    "type": "number",
                    "default": 5000,
                    "description": "%AWS.ssmDocument.ssm.maxItemsComputed.desc%"
                },
                "aws.cloudWatchLogs.limit": {
                    "type": "number",
                    "default": 10000,
                    "description": "%AWS.cloudWatchLogs.limit.desc%",
                    "maximum": 10000
                },
                "aws.samcli.manuallySelectedBuckets": {
                    "type": "object",
                    "description": "%AWS.samcli.deploy.bucket.recentlyUsed%",
                    "default": []
                },
                "aws.samcli.enableCodeLenses": {
                    "type": "boolean",
                    "description": "%AWS.configuration.enableCodeLenses%",
                    "default": false
                },
                "aws.suppressPrompts": {
                    "type": "object",
                    "description": "%AWS.configuration.description.suppressPrompts%",
                    "default": {},
                    "properties": {
                        "apprunnerNotifyPricing": {
                            "type": "boolean",
                            "default": false
                        },
                        "apprunnerNotifyPause": {
                            "type": "boolean",
                            "default": false
                        },
                        "ecsRunCommand": {
                            "type": "boolean",
                            "default": false
                        },
                        "ecsRunCommandEnable": {
                            "type": "boolean",
                            "default": false
                        },
                        "ecsRunCommandDisable": {
                            "type": "boolean",
                            "default": false
                        },
                        "regionAddAutomatically": {
                            "type": "boolean",
                            "default": false
                        },
                        "yamlExtPrompt": {
                            "type": "boolean",
                            "default": false
                        },
                        "fileViewerEdit": {
                            "type": "boolean",
                            "default": false
                        },
<<<<<<< HEAD
                        "createCredentialsProfile": {
=======
                        "remoteConnected": {
>>>>>>> a0b9a0cb
                            "type": "boolean",
                            "default": false
                        }
                    },
                    "additionalProperties": false
                },
                "aws.experiments": {
                    "type": "object",
                    "markdownDescription": "%AWS.configuration.description.experiments%",
                    "default": {
                        "jsonResourceModification": false,
                        "CodeWhisperer": true
                    },
                    "properties": {
                        "jsonResourceModification": {
                            "type": "boolean",
                            "default": false
                        },
                        "CodeWhisperer": {
                            "type": "boolean",
                            "default": true
                        }
                    },
                    "additionalProperties": false
                },
                "aws.codeWhisperer.includeSuggestionsWithCodeReferences": {
                    "type": "boolean",
                    "description": "%AWS.configuration.description.codewhisperer%",
                    "default": true
                },
                "aws.codeWhisperer.shareCodeWhispererContentWithAWS": {
                    "type": "boolean",
                    "markdownDescription": "%AWS.configuration.description.codewhisperer.shareCodeWhispererContentWithAWS%",
                    "default": true
                },
                "aws.codeWhisperer.javaCompilationOutput": {
                    "type": "string",
                    "default": "",
                    "description": "Provide the ABSOLUTE path which is used to store java project compilation results."
                },
                "aws.resources.enabledResources": {
                    "type": "array",
                    "description": "%AWS.configuration.description.resources.enabledResources%",
                    "items": {
                        "type": "string"
                    }
                },
                "aws.lambda.recentlyUploaded": {
                    "type": "object",
                    "description": "%AWS.configuration.description.lambda.recentlyUploaded%",
                    "default": []
                }
            }
        },
        "debuggers": [
            {
                "type": "aws-sam",
                "label": "%AWS.configuration.description.awssam.debug.label%",
                "configurationAttributes": {
                    "direct-invoke": {
                        "$schema": "http://json-schema.org/draft-07/schema#",
                        "title": "AwsSamDebuggerConfiguration",
                        "additionalProperties": false,
                        "properties": {
                            "aws": {
                                "title": "AWS Connection",
                                "description": "%AWS.configuration.description.awssam.debug.aws%",
                                "properties": {
                                    "credentials": {
                                        "description": "%AWS.configuration.description.awssam.debug.credentials%",
                                        "type": "string",
                                        "cloud9": {
                                            "cn": {
                                                "description": "%AWS.configuration.description.awssam.debug.credentials.cn%"
                                            }
                                        }
                                    },
                                    "region": {
                                        "description": "%AWS.configuration.description.awssam.debug.region%",
                                        "type": "string"
                                    }
                                },
                                "additionalProperties": false,
                                "type": "object"
                            },
                            "invokeTarget": {
                                "oneOf": [
                                    {
                                        "title": "Template Target Properties",
                                        "description": "%AWS.configuration.description.awssam.debug.invokeTarget%",
                                        "properties": {
                                            "templatePath": {
                                                "description": "%AWS.configuration.description.awssam.debug.templatePath%",
                                                "type": "string"
                                            },
                                            "logicalId": {
                                                "description": "%AWS.configuration.description.awssam.debug.logicalId%",
                                                "type": "string"
                                            },
                                            "target": {
                                                "description": "%AWS.configuration.description.awssam.debug.target%",
                                                "type": "string",
                                                "enum": [
                                                    "template"
                                                ]
                                            }
                                        },
                                        "additionalProperties": false,
                                        "required": [
                                            "templatePath",
                                            "logicalId",
                                            "target"
                                        ],
                                        "type": "object"
                                    },
                                    {
                                        "title": "Code Target Properties",
                                        "description": "%AWS.configuration.description.awssam.debug.invokeTarget%",
                                        "properties": {
                                            "lambdaHandler": {
                                                "description": "%AWS.configuration.description.awssam.debug.lambdaHandler%",
                                                "type": "string"
                                            },
                                            "projectRoot": {
                                                "description": "%AWS.configuration.description.awssam.debug.projectRoot%",
                                                "type": "string"
                                            },
                                            "target": {
                                                "description": "%AWS.configuration.description.awssam.debug.target%",
                                                "type": "string",
                                                "enum": [
                                                    "code"
                                                ]
                                            },
                                            "architecture": {
                                                "description": "%AWS.configuration.description.awssam.debug.architecture%",
                                                "type": "string",
                                                "enum": [
                                                    "x86_64",
                                                    "arm64"
                                                ]
                                            }
                                        },
                                        "additionalProperties": false,
                                        "required": [
                                            "lambdaHandler",
                                            "projectRoot",
                                            "target"
                                        ],
                                        "type": "object"
                                    },
                                    {
                                        "title": "API Target Properties",
                                        "description": "%AWS.configuration.description.awssam.debug.invokeTarget%",
                                        "properties": {
                                            "templatePath": {
                                                "description": "%AWS.configuration.description.awssam.debug.templatePath%",
                                                "type": "string"
                                            },
                                            "logicalId": {
                                                "description": "%AWS.configuration.description.awssam.debug.logicalId%",
                                                "type": "string"
                                            },
                                            "target": {
                                                "description": "%AWS.configuration.description.awssam.debug.target%",
                                                "type": "string",
                                                "enum": [
                                                    "api"
                                                ]
                                            }
                                        },
                                        "additionalProperties": false,
                                        "required": [
                                            "templatePath",
                                            "logicalId",
                                            "target"
                                        ],
                                        "type": "object"
                                    }
                                ]
                            },
                            "lambda": {
                                "title": "Lambda Properties",
                                "description": "%AWS.configuration.description.awssam.debug.lambda%",
                                "properties": {
                                    "environmentVariables": {
                                        "description": "%AWS.configuration.description.awssam.debug.envvars%",
                                        "additionalProperties": {
                                            "type": [
                                                "string"
                                            ]
                                        },
                                        "type": "object"
                                    },
                                    "payload": {
                                        "description": "%AWS.configuration.description.awssam.debug.event%",
                                        "properties": {
                                            "json": {
                                                "description": "%AWS.configuration.description.awssam.debug.event.json%",
                                                "type": "object"
                                            },
                                            "path": {
                                                "description": "%AWS.configuration.description.awssam.debug.event.path%",
                                                "type": "string"
                                            }
                                        },
                                        "additionalProperties": false,
                                        "type": "object"
                                    },
                                    "memoryMb": {
                                        "description": "%AWS.configuration.description.awssam.debug.memoryMb%",
                                        "type": "number"
                                    },
                                    "runtime": {
                                        "description": "%AWS.configuration.description.awssam.debug.runtime%",
                                        "type": "string"
                                    },
                                    "timeoutSec": {
                                        "description": "%AWS.configuration.description.awssam.debug.timeout%",
                                        "type": "number"
                                    },
                                    "pathMappings": {
                                        "type:": "array",
                                        "items": {
                                            "title": "Path Mapping",
                                            "type": "object",
                                            "properties": {
                                                "localRoot": {
                                                    "type": "string"
                                                },
                                                "remoteRoot": {
                                                    "type": "string"
                                                }
                                            },
                                            "additionalProperties": false,
                                            "required": [
                                                "localRoot",
                                                "remoteRoot"
                                            ]
                                        }
                                    }
                                },
                                "additionalProperties": false,
                                "type": "object"
                            },
                            "sam": {
                                "title": "SAM CLI Properties",
                                "description": "%AWS.configuration.description.awssam.debug.sam%",
                                "properties": {
                                    "buildArguments": {
                                        "description": "%AWS.configuration.description.awssam.debug.buildArguments%",
                                        "type": "array",
                                        "items": {
                                            "type": "string"
                                        }
                                    },
                                    "buildDir": {
                                        "description": "%AWS.configuration.description.awssam.debug.buildDir%",
                                        "type": "string"
                                    },
                                    "containerBuild": {
                                        "description": "%AWS.configuration.description.awssam.debug.containerBuild%",
                                        "type": "boolean"
                                    },
                                    "dockerNetwork": {
                                        "description": "%AWS.configuration.description.awssam.debug.dockerNetwork%",
                                        "type": "string"
                                    },
                                    "localArguments": {
                                        "description": "%AWS.configuration.description.awssam.debug.localArguments%",
                                        "type": "array",
                                        "items": {
                                            "type": "string"
                                        }
                                    },
                                    "skipNewImageCheck": {
                                        "description": "%AWS.configuration.description.awssam.debug.skipNewImageCheck%",
                                        "type": "boolean"
                                    },
                                    "template": {
                                        "description": "%AWS.configuration.description.awssam.debug.template%",
                                        "properties": {
                                            "parameters": {
                                                "description": "%AWS.configuration.description.awssam.debug.templateParameters%",
                                                "additionalProperties": {
                                                    "type": [
                                                        "string",
                                                        "number"
                                                    ]
                                                },
                                                "type": "object"
                                            }
                                        },
                                        "type": "object",
                                        "additionalProperties": false
                                    }
                                },
                                "additionalProperties": false,
                                "type": "object"
                            },
                            "api": {
                                "title": "API Gateway Properties",
                                "description": "%AWS.configuration.description.awssam.debug.api%",
                                "properties": {
                                    "path": {
                                        "description": "%AWS.configuration.description.awssam.debug.api.path%",
                                        "type": "string"
                                    },
                                    "httpMethod": {
                                        "description": "%AWS.configuration.description.awssam.debug.api.httpMethod%",
                                        "type": "string",
                                        "enum": [
                                            "delete",
                                            "get",
                                            "head",
                                            "options",
                                            "patch",
                                            "post",
                                            "put"
                                        ]
                                    },
                                    "payload": {
                                        "description": "%AWS.configuration.description.awssam.debug.event%",
                                        "properties": {
                                            "json": {
                                                "description": "%AWS.configuration.description.awssam.debug.event.json%",
                                                "type": "object"
                                            },
                                            "path": {
                                                "description": "%AWS.configuration.description.awssam.debug.event.path%",
                                                "type": "string"
                                            }
                                        },
                                        "additionalProperties": false,
                                        "type": "object"
                                    },
                                    "headers": {
                                        "description": "%AWS.configuration.description.awssam.debug.api.headers%",
                                        "type": "object",
                                        "additionalProperties": {
                                            "type": "string"
                                        }
                                    },
                                    "querystring": {
                                        "description": "%AWS.configuration.description.awssam.debug.api.queryString%",
                                        "type": "string"
                                    },
                                    "stageVariables": {
                                        "description": "%AWS.configuration.description.awssam.debug.api.stageVariables%",
                                        "type": "object",
                                        "additionalProperties": {
                                            "type": "string"
                                        }
                                    },
                                    "clientCertificateId": {
                                        "description": "%AWS.configuration.description.awssam.debug.api.clientCertId%",
                                        "type": "string"
                                    }
                                },
                                "additionalProperties": false,
                                "required": [
                                    "path",
                                    "httpMethod"
                                ],
                                "type": "object"
                            }
                        },
                        "required": [
                            "invokeTarget"
                        ],
                        "type": "object"
                    }
                },
                "configurationSnippets": [
                    {
                        "label": "%AWS.configuration.description.awssam.debug.snippets.lambdaCode.label%",
                        "description": "%AWS.configuration.description.awssam.debug.snippets.lambdaCode.description%",
                        "body": {
                            "type": "aws-sam",
                            "request": "direct-invoke",
                            "name": "${3:Invoke Lambda}",
                            "invokeTarget": {
                                "target": "code",
                                "lambdaHandler": "${1:Function Handler}",
                                "projectRoot": "^\"\\${workspaceFolder}\""
                            },
                            "lambda": {
                                "runtime": "${2:Lambda Runtime}",
                                "payload": {
                                    "json": {}
                                }
                            }
                        },
                        "cloud9": {
                            "cn": {
                                "label": "%AWS.configuration.description.awssam.debug.snippets.lambdaCode.label.cn%",
                                "description": "%AWS.configuration.description.awssam.debug.snippets.lambdaCode.description.cn%"
                            }
                        }
                    },
                    {
                        "label": "%AWS.configuration.description.awssam.debug.snippets.lambdaTemplate.label%",
                        "description": "%AWS.configuration.description.awssam.debug.snippets.lambdaTemplate.description%",
                        "body": {
                            "type": "aws-sam",
                            "request": "direct-invoke",
                            "name": "${3:Invoke Lambda}",
                            "invokeTarget": {
                                "target": "template",
                                "templatePath": "${1:Template Location}",
                                "logicalId": "${2:Function Logical ID}"
                            },
                            "lambda": {
                                "payload": {
                                    "json": {}
                                }
                            }
                        },
                        "cloud9": {
                            "cn": {
                                "label": "%AWS.configuration.description.awssam.debug.snippets.lambdaTemplate.label.cn%",
                                "description": "%AWS.configuration.description.awssam.debug.snippets.lambdaTemplate.description.cn%"
                            }
                        }
                    },
                    {
                        "label": "%AWS.configuration.description.awssam.debug.snippets.api.label%",
                        "description": "%AWS.configuration.description.awssam.debug.snippets.api.description%",
                        "body": {
                            "type": "aws-sam",
                            "request": "direct-invoke",
                            "name": "${5:Invoke Lambda with API Gateway}",
                            "invokeTarget": {
                                "target": "api",
                                "templatePath": "${1:Template Location}",
                                "logicalId": "${2:Function Logical ID}"
                            },
                            "api": {
                                "path": "${3:Path}",
                                "httpMethod": "${4:Method}",
                                "payload": {
                                    "json": {}
                                }
                            }
                        },
                        "cloud9": {
                            "cn": {
                                "label": "%AWS.configuration.description.awssam.debug.snippets.api.label.cn%",
                                "description": "%AWS.configuration.description.awssam.debug.snippets.api.description.cn%"
                            }
                        }
                    }
                ]
            }
        ],
        "viewsContainers": {
            "activitybar": [
                {
                    "id": "aws-explorer",
                    "title": "%AWS.title%",
                    "icon": "resources/aws-logo.svg",
                    "cloud9": {
                        "cn": {
                            "title": "%AWS.title.cn%",
                            "icon": "resources/aws-cn-logo.svg"
                        }
                    }
                }
            ],
            "panel": [
                {
                    "id": "aws-codewhisperer-reference-log",
                    "title": "CodeWhisperer Reference Log",
                    "icon": "media/aws-logo.svg"
                }
            ]
        },
        "views": {
            "aws-explorer": [
                {
                    "id": "aws.explorer",
                    "name": "%AWS.lambda.explorerTitle%"
                },
                {
                    "id": "aws.developerTools",
                    "name": "%AWS.developerTools.explorerTitle%"
                }
            ],
            "aws-codewhisperer-reference-log": [
                {
                    "type": "webview",
                    "id": "aws.codeWhisperer.referenceLog",
                    "name": ""
                }
            ]
        },
        "menus": {
            "commandPalette": [
                {
                    "command": "aws.apig.copyUrl",
                    "when": "false"
                },
                {
                    "command": "aws.apig.invokeRemoteRestApi",
                    "when": "false"
                },
                {
                    "command": "aws.deleteCloudFormation",
                    "when": "false"
                },
                {
                    "command": "aws.downloadStateMachineDefinition",
                    "when": "false"
                },
                {
                    "command": "aws.ecr.createRepository",
                    "when": "false"
                },
                {
                    "command": "aws.executeStateMachine",
                    "when": "false"
                },
                {
                    "command": "aws.copyArn",
                    "when": "false"
                },
                {
                    "command": "aws.copyName",
                    "when": "false"
                },
                {
                    "command": "aws.listCommands",
                    "when": "false"
                },
                {
                    "command": "aws.caws.listCommands",
                    "when": "!isCloud9"
                },
                {
                    "command": "aws.downloadSchemaItemCode",
                    "when": "false"
                },
                {
                    "command": "aws.deleteLambda",
                    "when": "false"
                },
                {
                    "command": "aws.downloadLambda",
                    "when": "false"
                },
                {
                    "command": "aws.invokeLambda",
                    "when": "false"
                },
                {
                    "command": "aws.viewSchemaItem",
                    "when": "false"
                },
                {
                    "command": "aws.searchSchema",
                    "when": "false"
                },
                {
                    "command": "aws.searchSchemaPerRegistry",
                    "when": "false"
                },
                {
                    "command": "aws.refreshAwsExplorer",
                    "when": "false"
                },
                {
                    "command": "aws.cdk.refresh",
                    "when": "false"
                },
                {
                    "command": "aws.cdk.viewDocs",
                    "when": "false"
                },
                {
                    "command": "aws.ssmDocument.openLocalDocument",
                    "when": "false"
                },
                {
                    "command": "aws.ssmDocument.openLocalDocumentJson",
                    "when": "false"
                },
                {
                    "command": "aws.ssmDocument.openLocalDocumentYaml",
                    "when": "false"
                },
                {
                    "command": "aws.ssmDocument.deleteDocument",
                    "when": "false"
                },
                {
                    "command": "aws.ssmDocument.updateDocumentVersion",
                    "when": "false"
                },
                {
                    "command": "aws.copyLogStreamName",
                    "when": "resourceScheme == awsCloudWatchLogs"
                },
                {
                    "command": "aws.saveCurrentLogStreamContent",
                    "when": "resourceScheme == awsCloudWatchLogs"
                },
                {
                    "command": "aws.s3.editFile",
                    "when": "resourceScheme == s3-readonly"
                },
                {
                    "command": "aws.cloudWatchLogs.viewLogStream",
                    "when": "false"
                },
                {
                    "command": "aws.ecr.deleteRepository",
                    "when": "false"
                },
                {
                    "command": "aws.ecr.copyTagUri",
                    "when": "false"
                },
                {
                    "command": "aws.ecr.copyRepositoryUri",
                    "when": "false"
                },
                {
                    "command": "aws.ecr.deleteTag",
                    "when": "false"
                },
                {
                    "command": "aws.iot.createThing",
                    "when": "false"
                },
                {
                    "command": "aws.iot.deleteThing",
                    "when": "false"
                },
                {
                    "command": "aws.iot.createCert",
                    "when": "false"
                },
                {
                    "command": "aws.iot.deleteCert",
                    "when": "false"
                },
                {
                    "command": "aws.iot.attachCert",
                    "when": "false"
                },
                {
                    "command": "aws.iot.attachPolicy",
                    "when": "false"
                },
                {
                    "command": "aws.iot.activateCert",
                    "when": "false"
                },
                {
                    "command": "aws.iot.deactivateCert",
                    "when": "false"
                },
                {
                    "command": "aws.iot.revokeCert",
                    "when": "false"
                },
                {
                    "command": "aws.iot.createPolicy",
                    "when": "false"
                },
                {
                    "command": "aws.iot.deletePolicy",
                    "when": "false"
                },
                {
                    "command": "aws.iot.createPolicyVersion",
                    "when": "false"
                },
                {
                    "command": "aws.iot.deletePolicyVersion",
                    "when": "false"
                },
                {
                    "command": "aws.iot.detachCert",
                    "when": "false"
                },
                {
                    "command": "aws.iot.detachPolicy",
                    "when": "false"
                },
                {
                    "command": "aws.iot.viewPolicyVersion",
                    "when": "false"
                },
                {
                    "command": "aws.iot.setDefaultPolicy",
                    "when": "false"
                },
                {
                    "command": "aws.iot.copyEndpoint",
                    "when": "false"
                },
                {
                    "command": "aws.s3.copyPath",
                    "when": "false"
                },
                {
                    "command": "aws.s3.createBucket",
                    "when": "false"
                },
                {
                    "command": "aws.s3.createFolder",
                    "when": "false"
                },
                {
                    "command": "aws.s3.deleteBucket",
                    "when": "false"
                },
                {
                    "command": "aws.s3.deleteFile",
                    "when": "false"
                },
                {
                    "command": "aws.s3.downloadFileAs",
                    "when": "false"
                },
                {
                    "command": "aws.s3.openFile",
                    "when": "false"
                },
                {
                    "command": "aws.s3.editFile",
                    "when": "false"
                },
                {
                    "command": "aws.s3.uploadFileToParent",
                    "when": "false"
                },
                {
                    "command": "aws.apprunner.startDeployment",
                    "when": "false"
                },
                {
                    "command": "aws.apprunner.createService",
                    "when": "false"
                },
                {
                    "command": "aws.apprunner.pauseService",
                    "when": "false"
                },
                {
                    "command": "aws.apprunner.resumeService",
                    "when": "false"
                },
                {
                    "command": "aws.apprunner.copyServiceUrl",
                    "when": "false"
                },
                {
                    "command": "aws.apprunner.open",
                    "when": "false"
                },
                {
                    "command": "aws.apprunner.deleteService",
                    "when": "false"
                },
                {
                    "command": "aws.apprunner.createServiceFromEcr",
                    "when": "false"
                },
                {
                    "command": "aws.resources.copyIdentifier",
                    "when": "false"
                },
                {
                    "command": "aws.resources.openResourcePreview",
                    "when": "false"
                },
                {
                    "command": "aws.resources.createResource",
                    "when": "false"
                },
                {
                    "command": "aws.resources.deleteResource",
                    "when": "false"
                },
                {
                    "command": "aws.resources.updateResource",
                    "when": "false"
                },
                {
                    "command": "aws.resources.updateResourceInline",
                    "when": "false"
                },
                {
                    "command": "aws.resources.saveResource",
                    "when": "false"
                },
                {
                    "command": "aws.resources.closeResource",
                    "when": "false"
                },
                {
                    "command": "aws.resources.viewDocs",
                    "when": "false"
                },
                {
                    "command": "aws.ecs.runCommandInContainer",
                    "when": "false"
                },
                {
                    "command": "aws.ecs.enableEcsExec",
                    "when": "false"
                },
                {
                    "command": "aws.ecs.disableEcsExec",
                    "when": "false"
                },
                {
                    "command": "aws.ecs.viewDocumentation",
                    "when": "false"
                },
                {
                    "command": "aws.renderStateMachineGraph",
                    "when": "false"
                },
                {
                    "command": "aws.dev.openMenu",
                    "when": "aws.isDevMode"
                }
            ],
            "editor/title": [
                {
                    "command": "aws.previewStateMachine",
                    "when": "editorLangId == asl || editorLangId == asl-yaml",
                    "group": "navigation"
                },
                {
                    "command": "aws.saveCurrentLogStreamContent",
                    "when": "resourceScheme == awsCloudWatchLogs",
                    "group": "navigation"
                },
                {
                    "command": "aws.s3.editFile",
                    "when": "resourceScheme == s3-readonly",
                    "group": "navigation"
                },
                {
                    "command": "aws.ssmDocument.publishDocument",
                    "when": "editorLangId =~ /^(ssm-yaml|ssm-json)$/",
                    "group": "navigation"
                },
                {
                    "command": "aws.resources.updateResourceInline",
                    "when": "resourceScheme == awsResource && !isCloud9 && config.aws.experiments.jsonResourceModification",
                    "group": "navigation"
                },
                {
                    "command": "aws.resources.closeResource",
                    "when": "resourcePath =~ /^.+(awsResource.json)$/",
                    "group": "navigation"
                },
                {
                    "command": "aws.resources.saveResource",
                    "when": "resourcePath =~ /^.+(awsResource.json)$/",
                    "group": "navigation"
                }
            ],
            "editor/title/context": [
                {
                    "command": "aws.copyLogStreamName",
                    "when": "resourceScheme == awsCloudWatchLogs",
                    "group": "1_cutcopypaste@1"
                }
            ],
            "view/title": [
                {
                    "command": "aws.submitFeedback",
                    "when": "view == aws.explorer",
                    "group": "navigation@6"
                },
                {
                    "command": "aws.refreshAwsExplorer",
                    "when": "view == aws.explorer",
                    "group": "navigation@5"
                },
                {
                    "command": "aws.login",
                    "when": "view == aws.explorer",
                    "group": "1_account@1"
                },
                {
                    "command": "aws.showRegion",
                    "when": "view == aws.explorer",
                    "group": "1_account@2"
                },
                {
                    "command": "aws.listCommands",
                    "when": "view == aws.explorer && !isCloud9",
                    "group": "1_account@3"
                },
                {
                    "command": "aws.lambda.createNewSamApp",
                    "when": "view == aws.explorer",
                    "group": "3_lambda@1"
                },
                {
                    "command": "aws.launchConfigForm",
                    "when": "view == aws.explorer",
                    "group": "3_lambda@2"
                },
                {
                    "command": "aws.deploySamApplication",
                    "when": "view == aws.explorer",
                    "group": "3_lambda@3"
                },
                {
                    "command": "aws.quickStart",
                    "when": "view == aws.explorer",
                    "group": "y_toolkitMeta@1"
                },
                {
                    "command": "aws.help",
                    "when": "view == aws.explorer || !aws.explorer.visible && view =~ /^aws/",
                    "group": "y_toolkitMeta@2"
                },
                {
                    "command": "aws.github",
                    "when": "view == aws.explorer || !aws.explorer.visible && view =~ /^aws/",
                    "group": "y_toolkitMeta@3"
                },
                {
                    "command": "aws.createIssueOnGitHub",
                    "when": "view == aws.explorer || !aws.explorer.visible && view =~ /^aws/",
                    "group": "y_toolkitMeta@4"
                },
                {
                    "command": "aws.submitFeedback",
                    "when": "view == aws.explorer || !aws.explorer.visible && view =~ /^aws/",
                    "group": "y_toolkitMeta@5"
                },
                {
                    "command": "aws.aboutToolkit",
                    "when": "view == aws.explorer || !aws.explorer.visible && view =~ /^aws/",
                    "group": "z_about@1"
                },
                {
                    "command": "aws.viewLogs",
                    "when": "view == aws.explorer || !aws.explorer.visible && view =~ /^aws/",
                    "group": "z_about@1"
                },
                {
                    "command": "aws.caws.login",
                    "when": "view == aws.caws",
                    "group": "1_caws@1"
                },
                {
                    "command": "aws.caws.cloneRepo",
                    "when": "view == aws.caws",
                    "group": "1_caws@1"
                },
                {
                    "command": "aws.caws.createWorkspace",
                    "when": "view == aws.caws && !isCloud9",
                    "group": "1_caws@1"
                },
                {
                    "command": "aws.caws.listCommands",
                    "when": "view == aws.caws && !isCloud9",
                    "group": "1_caws@1"
                },
                {
                    "command": "aws.caws.openWorkspace",
                    "when": "view == aws.caws && !isCloud9",
                    "group": "1_caws@1"
                }
            ],
            "explorer/context": [
                {
                    "command": "aws.deploySamApplication",
                    "when": "isFileSystemResource && resourceFilename =~ /^template\\.(json|yml|yaml)$/",
                    "group": "z_aws@1"
                },
                {
                    "command": "aws.uploadLambda",
                    "when": "explorerResourceIsFolder || isFileSystemResource && resourceFilename =~ /^template\\.(json|yml|yaml)$/",
                    "group": "z_aws@2"
                }
            ],
            "view/item/context": [
                {
                    "command": "aws.apig.invokeRemoteRestApi",
                    "when": "view == aws.explorer && viewItem =~ /^(awsApiGatewayNode)$/",
                    "group": "0@1"
                },
                {
                    "command": "aws.ecr.createRepository",
                    "when": "view == aws.explorer && viewItem == awsEcrNode",
                    "group": "inline@1"
                },
                {
                    "command": "aws.iot.createThing",
                    "when": "view == aws.explorer && viewItem == awsIotThingsNode",
                    "group": "inline@1"
                },
                {
                    "command": "aws.iot.createCert",
                    "when": "view == aws.explorer && viewItem == awsIotCertsNode",
                    "group": "inline@1"
                },
                {
                    "command": "aws.iot.createPolicy",
                    "when": "view == aws.explorer && viewItem == awsIotPoliciesNode",
                    "group": "inline@1"
                },
                {
                    "command": "aws.iot.attachCert",
                    "when": "view == aws.explorer && viewItem == awsIotThingNode",
                    "group": "inline@1"
                },
                {
                    "command": "aws.iot.attachPolicy",
                    "when": "view == aws.explorer && viewItem =~ /^awsIotCertificateNode.(Things|Policies)/",
                    "group": "inline@1"
                },
                {
                    "command": "aws.s3.openFile",
                    "when": "view == aws.explorer && viewItem == awsS3FileNode && !isCloud9",
                    "group": "0@1"
                },
                {
                    "command": "aws.s3.editFile",
                    "when": "view == aws.explorer && viewItem == awsS3FileNode && !isCloud9",
                    "group": "inline@1"
                },
                {
                    "command": "aws.s3.downloadFileAs",
                    "when": "view == aws.explorer && viewItem == awsS3FileNode",
                    "group": "inline@2"
                },
                {
                    "command": "aws.s3.createBucket",
                    "when": "view == aws.explorer && viewItem == awsS3Node",
                    "group": "inline@1"
                },
                {
                    "command": "aws.s3.createFolder",
                    "when": "view == aws.explorer && viewItem =~ /^(awsS3BucketNode|awsS3FolderNode)$/",
                    "group": "inline@1"
                },
                {
                    "command": "aws.ssmDocument.openLocalDocument",
                    "when": "view == aws.explorer && viewItem =~ /^(awsDocumentItemNode|awsDocumentItemNodeWriteable)$/",
                    "group": "inline@1"
                },
                {
                    "command": "aws.s3.uploadFile",
                    "when": "view == aws.explorer && viewItem =~ /^(awsS3BucketNode|awsS3FolderNode)$/",
                    "group": "inline@2"
                },
                {
                    "command": "aws.showRegion",
                    "when": "view == aws.explorer && viewItem == awsRegionNode",
                    "group": "0@1"
                },
                {
                    "command": "aws.lambda.createNewSamApp",
                    "when": "view == aws.explorer && viewItem == awsLambdaNode || viewItem == awsRegionNode",
                    "group": "1@1"
                },
                {
                    "command": "aws.launchConfigForm",
                    "when": "view == aws.explorer && viewItem == awsLambdaNode || viewItem == awsRegionNode || viewItem == awsCloudFormationRootNode",
                    "group": "1@1"
                },
                {
                    "command": "aws.deploySamApplication",
                    "when": "view == aws.explorer && viewItem == awsLambdaNode || viewItem == awsRegionNode || viewItem == awsCloudFormationRootNode",
                    "group": "1@2"
                },
                {
                    "command": "aws.ecr.copyTagUri",
                    "when": "view == aws.explorer && viewItem == awsEcrTagNode",
                    "group": "2@1"
                },
                {
                    "command": "aws.ecr.deleteTag",
                    "when": "view == aws.explorer && viewItem == awsEcrTagNode",
                    "group": "3@1"
                },
                {
                    "command": "aws.ecr.copyRepositoryUri",
                    "when": "view == aws.explorer && viewItem == awsEcrRepositoryNode",
                    "group": "2@1"
                },
                {
                    "command": "aws.ecr.createRepository",
                    "when": "view == aws.explorer && viewItem == awsEcrNode",
                    "group": "0@1"
                },
                {
                    "command": "aws.ecr.deleteRepository",
                    "when": "view == aws.explorer && viewItem == awsEcrRepositoryNode",
                    "group": "3@1"
                },
                {
                    "command": "aws.invokeLambda",
                    "when": "view == aws.explorer && viewItem =~ /^(awsRegionFunctionNode|awsRegionFunctionNodeDownloadable|awsCloudFormationFunctionNode)$/",
                    "group": "0@1"
                },
                {
                    "command": "aws.downloadLambda",
                    "when": "view == aws.explorer && viewItem =~ /^(awsRegionFunctionNode|awsRegionFunctionNodeDownloadable)$/",
                    "group": "0@2"
                },
                {
                    "command": "aws.uploadLambda",
                    "when": "view == aws.explorer && viewItem =~ /^(awsRegionFunctionNode|awsRegionFunctionNodeDownloadable)$/",
                    "group": "1@1"
                },
                {
                    "command": "aws.deleteLambda",
                    "when": "view == aws.explorer && viewItem =~ /^(awsRegionFunctionNode|awsRegionFunctionNodeDownloadable)$/",
                    "group": "4@1"
                },
                {
                    "command": "aws.deleteCloudFormation",
                    "when": "view == aws.explorer && viewItem == awsCloudFormationNode",
                    "group": "3@5"
                },
                {
                    "command": "aws.searchSchema",
                    "when": "view == aws.explorer && viewItem == awsSchemasNode && !isCloud9",
                    "group": "0@1"
                },
                {
                    "command": "aws.searchSchemaPerRegistry",
                    "when": "view == aws.explorer && viewItem == awsRegistryItemNode && !isCloud9",
                    "group": "0@1"
                },
                {
                    "command": "aws.viewSchemaItem",
                    "when": "view == aws.explorer && viewItem == awsSchemaItemNode && !isCloud9",
                    "group": "0@1"
                },
                {
                    "command": "aws.stepfunctions.createStateMachineFromTemplate",
                    "when": "view == aws.explorer && viewItem == awsStepFunctionsNode",
                    "group": "0@1"
                },
                {
                    "command": "aws.downloadStateMachineDefinition",
                    "when": "view == aws.explorer && viewItem == awsStateMachineNode",
                    "group": "0@1"
                },
                {
                    "command": "aws.renderStateMachineGraph",
                    "when": "view == aws.explorer && viewItem == awsStateMachineNode",
                    "group": "0@2"
                },
                {
                    "command": "aws.cdk.renderStateMachineGraph",
                    "when": "viewItem == awsCdkStateMachineNode",
                    "group": "inline@1"
                },
                {
                    "command": "aws.cdk.renderStateMachineGraph",
                    "when": "viewItem == awsCdkStateMachineNode",
                    "group": "0@1"
                },
                {
                    "command": "aws.executeStateMachine",
                    "when": "view == aws.explorer && viewItem == awsStateMachineNode",
                    "group": "0@3"
                },
                {
                    "command": "aws.iot.createThing",
                    "when": "view == aws.explorer && viewItem == awsIotThingsNode",
                    "group": "0@1"
                },
                {
                    "command": "aws.iot.createCert",
                    "when": "view == aws.explorer && viewItem == awsIotCertsNode",
                    "group": "0@1"
                },
                {
                    "command": "aws.iot.createPolicy",
                    "when": "view == aws.explorer && viewItem == awsIotPoliciesNode",
                    "group": "0@1"
                },
                {
                    "command": "aws.iot.createPolicyVersion",
                    "when": "view == aws.explorer && viewItem == awsIotPolicyNode.WithVersions",
                    "group": "0@1"
                },
                {
                    "command": "aws.iot.viewPolicyVersion",
                    "when": "view == aws.explorer && viewItem =~ /^awsIotPolicyVersionNode./",
                    "group": "0@1"
                },
                {
                    "command": "aws.iot.attachCert",
                    "when": "view == aws.explorer && viewItem == awsIotThingNode",
                    "group": "0@1"
                },
                {
                    "command": "aws.iot.attachPolicy",
                    "when": "view == aws.explorer && viewItem =~ /^awsIotCertificateNode.(Things|Policies)/",
                    "group": "0@1"
                },
                {
                    "command": "aws.s3.createBucket",
                    "when": "view == aws.explorer && viewItem == awsS3Node",
                    "group": "0@1"
                },
                {
                    "command": "aws.s3.downloadFileAs",
                    "when": "view == aws.explorer && viewItem == awsS3FileNode",
                    "group": "0@1"
                },
                {
                    "command": "aws.s3.uploadFile",
                    "when": "view == aws.explorer && viewItem =~ /^(awsS3BucketNode|awsS3FolderNode)$/",
                    "group": "0@1"
                },
                {
                    "command": "aws.s3.uploadFileToParent",
                    "when": "view == aws.explorer && viewItem == awsS3FileNode",
                    "group": "1@1"
                },
                {
                    "command": "aws.s3.createFolder",
                    "when": "view == aws.explorer && viewItem =~ /^(awsS3BucketNode|awsS3FolderNode)$/",
                    "group": "1@1"
                },
                {
                    "command": "aws.iot.deactivateCert",
                    "when": "view == aws.explorer && viewItem =~ /^awsIotCertificateNode.(Things|Policies).ACTIVE$/",
                    "group": "1@1"
                },
                {
                    "command": "aws.iot.activateCert",
                    "when": "view == aws.explorer && viewItem =~ /^awsIotCertificateNode.(Things|Policies).INACTIVE$/",
                    "group": "1@1"
                },
                {
                    "command": "aws.iot.revokeCert",
                    "when": "view == aws.explorer && viewItem =~ /^awsIotCertificateNode.(Things|Policies).(ACTIVE|INACTIVE)$/",
                    "group": "1@2"
                },
                {
                    "command": "aws.iot.setDefaultPolicy",
                    "when": "view == aws.explorer && viewItem == awsIotPolicyVersionNode.NONDEFAULT",
                    "group": "1@1"
                },
                {
                    "command": "aws.iot.copyEndpoint",
                    "when": "view == aws.explorer && viewItem == awsIotNode",
                    "group": "2@1"
                },
                {
                    "command": "aws.copyName",
                    "when": "view == aws.explorer && viewItem =~ /^(awsRegionFunctionNode|awsRegionFunctionNodeDownloadable|awsCloudFormationFunctionNode|awsStateMachineNode|awsCloudFormationNode|awsS3BucketNode|awsS3FolderNode|awsS3FileNode|awsApiGatewayNode|awsIotThingNode)$|^(awsAppRunnerServiceNode|awsIotCertificateNode|awsIotPolicyNode|awsIotPolicyVersionNode)/",
                    "group": "2@1"
                },
                {
                    "command": "aws.copyArn",
                    "when": "view == aws.explorer && viewItem =~ /^(awsRegionFunctionNode|awsRegionFunctionNodeDownloadable|awsCloudFormationFunctionNode|awsStateMachineNode|awsCloudFormationNode|awsCloudWatchLogNode|awsS3BucketNode|awsS3FolderNode|awsS3FileNode|awsApiGatewayNode|awsEcrRepositoryNode|awsIotThingNode)$|^(awsAppRunnerServiceNode|awsEcsServiceNode|awsIotCertificateNode|awsIotPolicyNode|awsIotPolicyVersionNode|awsMdeInstanceNode)/",
                    "group": "2@2"
                },
                {
                    "command": "aws.apig.copyUrl",
                    "when": "view == aws.explorer && viewItem =~ /^(awsApiGatewayNode)$/",
                    "group": "2@0"
                },
                {
                    "command": "aws.s3.copyPath",
                    "when": "view == aws.explorer && viewItem =~ /^(awsS3FolderNode|awsS3FileNode)$/",
                    "group": "2@3"
                },
                {
                    "command": "aws.s3.presignedURL",
                    "when": "view == aws.explorer && viewItem =~ /^(awsS3FileNode)$/",
                    "group": "2@4"
                },
                {
                    "command": "aws.iot.detachCert",
                    "when": "view == aws.explorer && viewItem =~ /^(awsIotCertificateNode.Things)/",
                    "group": "3@1"
                },
                {
                    "command": "aws.iot.detachPolicy",
                    "when": "view == aws.explorer && viewItem == awsIotPolicyNode.Certificates",
                    "group": "3@1"
                },
                {
                    "command": "aws.iot.deleteThing",
                    "when": "view == aws.explorer && viewItem == awsIotThingNode",
                    "group": "3@1"
                },
                {
                    "command": "aws.iot.deleteCert",
                    "when": "view == aws.explorer && viewItem =~ /^awsIotCertificateNode.Policies/",
                    "group": "3@1"
                },
                {
                    "command": "aws.iot.deletePolicy",
                    "when": "view == aws.explorer && viewItem == awsIotPolicyNode.WithVersions",
                    "group": "3@1"
                },
                {
                    "command": "aws.iot.deletePolicyVersion",
                    "when": "view == aws.explorer && viewItem == awsIotPolicyVersionNode.NONDEFAULT",
                    "group": "3@1"
                },
                {
                    "command": "aws.s3.deleteBucket",
                    "when": "view == aws.explorer && viewItem == awsS3BucketNode",
                    "group": "3@1"
                },
                {
                    "command": "aws.s3.deleteFile",
                    "when": "view == aws.explorer && viewItem == awsS3FileNode",
                    "group": "3@1"
                },
                {
                    "command": "aws.downloadSchemaItemCode",
                    "when": "view == aws.explorer && viewItem == awsSchemaItemNode && !isCloud9",
                    "group": "1@1"
                },
                {
                    "command": "aws.cloudWatchLogs.viewLogStream",
                    "group": "0@1",
                    "when": "view == aws.explorer && viewItem == awsCloudWatchLogNode"
                },
                {
                    "command": "aws.ssmDocument.openLocalDocumentYaml",
                    "group": "0@1",
                    "when": "view == aws.explorer && viewItem =~ /^(awsDocumentItemNode|awsDocumentItemNodeWriteable)$/"
                },
                {
                    "command": "aws.ssmDocument.openLocalDocumentJson",
                    "group": "0@2",
                    "when": "view == aws.explorer && viewItem =~ /^(awsDocumentItemNode|awsDocumentItemNodeWriteable)$/"
                },
                {
                    "command": "aws.ssmDocument.updateDocumentVersion",
                    "group": "2@1",
                    "when": "view == aws.explorer && viewItem == awsDocumentItemNodeWriteable"
                },
                {
                    "command": "aws.ssmDocument.deleteDocument",
                    "group": "3@2",
                    "when": "view == aws.explorer && viewItem == awsDocumentItemNodeWriteable"
                },
                {
                    "command": "aws.ecs.runCommandInContainer",
                    "group": "0@1",
                    "when": "view == aws.explorer && viewItem =~ /^(awsEcsContainerNodeExec)(.*)$/"
                },
                {
                    "command": "aws.ecs.enableEcsExec",
                    "group": "0@1",
                    "when": "view == aws.explorer && viewItem == awsEcsServiceNode.DISABLED"
                },
                {
                    "command": "aws.ecs.disableEcsExec",
                    "group": "0@2",
                    "when": "view == aws.explorer && viewItem == awsEcsServiceNode.ENABLED"
                },
                {
                    "command": "aws.ecs.viewDocumentation",
                    "group": "1@3",
                    "when": "view == aws.explorer && viewItem =~ /^(awsEcsClusterNode|awsEcsContainerNode)$|^awsEcsServiceNode/"
                },
                {
                    "command": "aws.resources.configure",
                    "when": "view == aws.explorer && viewItem == resourcesRootNode",
                    "group": "1@1"
                },
                {
                    "command": "aws.resources.configure",
                    "when": "view == aws.explorer && viewItem == resourcesRootNode",
                    "group": "inline@1"
                },
                {
                    "command": "aws.resources.openResourcePreview",
                    "when": "view == aws.explorer && viewItem =~ /^(.*)(ResourceNode)$/",
                    "group": "1@1"
                },
                {
                    "command": "aws.resources.copyIdentifier",
                    "when": "view == aws.explorer && viewItem =~ /^(.*)(ResourceNode)$/",
                    "group": "1@1"
                },
                {
                    "command": "aws.resources.viewDocs",
                    "when": "view == aws.explorer && viewItem =~ /^(.*)(Documented)(.*)(ResourceTypeNode)$/",
                    "group": "1@1"
                },
                {
                    "command": "aws.resources.createResource",
                    "when": "view == aws.explorer && viewItem =~ /^(.*)(Creatable)(.*)(ResourceTypeNode)$/ && !isCloud9 && config.aws.experiments.jsonResourceModification",
                    "group": "2@1"
                },
                {
                    "command": "aws.resources.createResource",
                    "when": "view == aws.explorer && viewItem =~ /^(.*)(Creatable)(.*)(ResourceTypeNode)$/ && !isCloud9 && config.aws.experiments.jsonResourceModification",
                    "group": "inline@1"
                },
                {
                    "command": "aws.resources.updateResource",
                    "when": "view == aws.explorer && viewItem =~ /^(.*)(Updatable)(.*)(ResourceNode)$/ && !isCloud9 && config.aws.experiments.jsonResourceModification",
                    "group": "2@1"
                },
                {
                    "command": "aws.resources.deleteResource",
                    "when": "view == aws.explorer && viewItem =~ /^(.*)(Deletable)(.*)(ResourceNode)$/ && !isCloud9 && config.aws.experiments.jsonResourceModification",
                    "group": "2@2"
                },
                {
                    "command": "aws.apprunner.createServiceFromEcr",
                    "group": "0@2",
                    "when": "view == aws.explorer && viewItem =~ /awsEcrTagNode|awsEcrRepositoryNode/"
                },
                {
                    "command": "aws.apprunner.startDeployment",
                    "group": "0@1",
                    "when": "view == aws.explorer && viewItem == awsAppRunnerServiceNode.RUNNING"
                },
                {
                    "command": "aws.apprunner.createService",
                    "group": "0@2",
                    "when": "view == aws.explorer && viewItem == awsAppRunnerNode"
                },
                {
                    "command": "aws.apprunner.pauseService",
                    "group": "0@3",
                    "when": "view == aws.explorer && viewItem == awsAppRunnerServiceNode.RUNNING"
                },
                {
                    "command": "aws.apprunner.resumeService",
                    "group": "0@3",
                    "when": "view == aws.explorer && viewItem == awsAppRunnerServiceNode.PAUSED"
                },
                {
                    "command": "aws.apprunner.copyServiceUrl",
                    "group": "1@1",
                    "when": "view == aws.explorer && viewItem == awsAppRunnerServiceNode.RUNNING"
                },
                {
                    "command": "aws.apprunner.open",
                    "group": "1@2",
                    "when": "view == aws.explorer && viewItem == awsAppRunnerServiceNode.RUNNING"
                },
                {
                    "command": "aws.apprunner.deleteService",
                    "group": "3@1",
                    "when": "view == aws.explorer && viewItem =~ /awsAppRunnerServiceNode.[RUNNING|PAUSED|CREATE_FAILED]/"
                },
                {
                    "command": "aws.cloudFormation.newTemplate",
                    "group": "0@1",
                    "when": "view == aws.explorer && viewItem == awsCloudFormationRootNode"
                },
                {
                    "command": "aws.sam.newTemplate",
                    "group": "0@2",
                    "when": "view == aws.explorer && viewItem == awsCloudFormationRootNode"
                },
                {
                    "command": "aws.codeWhisperer.configure",
                    "when": "viewItem == awsCodeWhispererNode && !isCloud9",
                    "group": "inline@2"
                },
                {
                    "command": "aws.codeWhisperer.introduction",
                    "when": "viewItem == awsCodeWhispererNode && !isCloud9 && CODEWHISPERER_TERMS_ACCEPTED",
                    "group": "inline@1"
                },
                {
                    "command": "aws.cdk.refresh",
                    "when": "viewItem == awsCdkRootNode",
                    "group": "inline@1"
                },
                {
                    "command": "aws.cdk.refresh",
                    "when": "viewItem == awsCdkRootNode",
                    "group": "0@1"
                },
                {
                    "command": "aws.cdk.viewDocs",
                    "when": "viewItem == awsCdkRootNode",
                    "group": "0@2"
                }
            ]
        },
        "commands": [
            {
                "command": "aws.launchConfigForm",
                "title": "%AWS.command.launchConfigForm.title%",
                "category": "%AWS.title%",
                "cloud9": {
                    "cn": {
                        "category": "%AWS.title.cn%"
                    }
                }
            },
            {
                "command": "aws.apig.copyUrl",
                "title": "%AWS.command.apig.copyUrl%",
                "category": "%AWS.title%",
                "cloud9": {
                    "cn": {
                        "category": "%AWS.title.cn%"
                    }
                }
            },
            {
                "command": "aws.apig.invokeRemoteRestApi",
                "title": "%AWS.command.apig.invokeRemoteRestApi%",
                "category": "%AWS.title%",
                "cloud9": {
                    "cn": {
                        "category": "%AWS.title.cn%",
                        "title": "%AWS.command.apig.invokeRemoteRestApi.cn%"
                    }
                }
            },
            {
                "command": "aws.lambda.createNewSamApp",
                "title": "%AWS.command.createNewSamApp%",
                "category": "%AWS.title%",
                "cloud9": {
                    "cn": {
                        "category": "%AWS.title.cn%"
                    }
                }
            },
            {
                "command": "aws.login",
                "title": "%AWS.command.login%",
                "category": "%AWS.title%",
                "cloud9": {
                    "cn": {
                        "title": "%AWS.command.login.cn%",
                        "category": "%AWS.title.cn%"
                    }
                }
            },
            {
<<<<<<< HEAD
                "command": "aws.credentials.profile.create",
                "title": "%AWS.command.credentials.profile.create%",
                "category": "%AWS.title%",
                "cloud9": {
                    "cn": {
                        "category": "%AWS.title.cn%"
                    }
                }
            },
            {
                "command": "aws.credentials.edit",
                "title": "%AWS.command.credentials.edit%",
=======
                "command": "aws.caws.openOrg",
                "title": "%AWS.command.caws.openOrg%",
                "category": "AWS"
            },
            {
                "command": "aws.caws.openProject",
                "title": "%AWS.command.caws.openProject%",
                "category": "AWS"
            },
            {
                "command": "aws.caws.openRepo",
                "title": "%AWS.command.caws.openRepo%",
                "category": "AWS"
            },
            {
                "command": "aws.caws.openWorkspace",
                "title": "%AWS.command.caws.openWorkspace%",
                "category": "AWS",
                "enablement": "!isCloud9"
            },
            {
                "command": "aws.caws.listCommands",
                "title": "%AWS.command.caws.listCommands%",
                "category": "AWS",
                "enablement": "!isCloud9"
            },
            {
                "command": "aws.caws.login",
                "title": "%AWS.command.caws.login%",
                "category": "AWS"
            },
            {
                "command": "aws.caws.logout",
                "title": "%AWS.command.caws.logout%",
                "category": "AWS"
            },
            {
                "command": "aws.caws.cloneRepo",
                "title": "%AWS.command.caws.cloneRepo%",
                "category": "AWS"
            },
            {
                "command": "aws.caws.createWorkspace",
                "title": "%AWS.command.caws.createWorkspace%",
                "category": "AWS",
                "enablement": "!isCloud9"
            },
            {
                "command": "aws.credential.profile.create",
                "title": "%AWS.command.credential.profile.create%",
>>>>>>> a0b9a0cb
                "category": "%AWS.title%",
                "cloud9": {
                    "cn": {
                        "category": "%AWS.title.cn%"
                    }
                }
            },
            {
                "command": "aws.logout",
                "title": "%AWS.command.logout%",
                "category": "%AWS.title%",
                "cloud9": {
                    "cn": {
                        "category": "%AWS.title.cn%"
                    }
                }
            },
            {
                "command": "aws.createIssueOnGitHub",
                "title": "%AWS.command.createIssueOnGitHub%",
                "category": "%AWS.title%",
                "cloud9": {
                    "cn": {
                        "category": "%AWS.title.cn%"
                    }
                }
            },
            {
                "command": "aws.ecr.copyTagUri",
                "title": "%AWS.command.ecr.copyTagUri%",
                "category": "%AWS.title%",
                "cloud9": {
                    "cn": {
                        "category": "%AWS.title.cn%"
                    }
                }
            },
            {
                "command": "aws.ecr.deleteTag",
                "title": "%AWS.command.ecr.deleteTag%",
                "category": "%AWS.title%",
                "cloud9": {
                    "cn": {
                        "category": "%AWS.title.cn%"
                    }
                }
            },
            {
                "command": "aws.ecr.copyRepositoryUri",
                "title": "%AWS.command.ecr.copyRepositoryUri%",
                "category": "%AWS.title%",
                "cloud9": {
                    "cn": {
                        "category": "%AWS.title.cn%"
                    }
                }
            },
            {
                "command": "aws.ecr.createRepository",
                "title": "%AWS.command.ecr.createRepository%",
                "category": "%AWS.title%",
                "icon": "$(add)",
                "cloud9": {
                    "cn": {
                        "category": "%AWS.title.cn%"
                    }
                }
            },
            {
                "command": "aws.ecr.deleteRepository",
                "title": "%AWS.command.ecr.deleteRepository%",
                "category": "%AWS.title%",
                "cloud9": {
                    "cn": {
                        "category": "%AWS.title.cn%"
                    }
                }
            },
            {
                "command": "aws.showRegion",
                "title": "%AWS.command.showRegion%",
                "category": "%AWS.title%",
                "cloud9": {
                    "cn": {
                        "category": "%AWS.title.cn%"
                    }
                }
            },
            {
                "command": "aws.iot.createThing",
                "title": "%AWS.command.iot.createThing%",
                "category": "%AWS.title%",
                "icon": "$(add)",
                "cloud9": {
                    "cn": {
                        "category": "%AWS.title.cn%"
                    }
                }
            },
            {
                "command": "aws.iot.deleteThing",
                "title": "%AWS.generic.promptDelete%",
                "category": "%AWS.title%",
                "cloud9": {
                    "cn": {
                        "category": "%AWS.title.cn%"
                    }
                }
            },
            {
                "command": "aws.iot.createCert",
                "title": "%AWS.command.iot.createCert%",
                "category": "%AWS.title%",
                "icon": "$(add)",
                "cloud9": {
                    "cn": {
                        "category": "%AWS.title.cn%"
                    }
                }
            },
            {
                "command": "aws.iot.deleteCert",
                "title": "%AWS.generic.promptDelete%",
                "category": "%AWS.title%",
                "cloud9": {
                    "cn": {
                        "category": "%AWS.title.cn%"
                    }
                }
            },
            {
                "command": "aws.iot.attachCert",
                "title": "%AWS.command.iot.attachCert%",
                "category": "%AWS.title%",
                "icon": "$(aws-generic-attach-file)",
                "cloud9": {
                    "cn": {
                        "category": "%AWS.title.cn%"
                    }
                }
            },
            {
                "command": "aws.iot.attachPolicy",
                "title": "%AWS.command.iot.attachPolicy%",
                "category": "%AWS.title%",
                "icon": "$(aws-generic-attach-file)",
                "cloud9": {
                    "cn": {
                        "category": "%AWS.title.cn%"
                    }
                }
            },
            {
                "command": "aws.iot.activateCert",
                "title": "%AWS.command.iot.activateCert%",
                "category": "%AWS.title%",
                "cloud9": {
                    "cn": {
                        "category": "%AWS.title.cn%"
                    }
                }
            },
            {
                "command": "aws.iot.deactivateCert",
                "title": "%AWS.command.iot.deactivateCert%",
                "category": "%AWS.title%",
                "cloud9": {
                    "cn": {
                        "category": "%AWS.title.cn%"
                    }
                }
            },
            {
                "command": "aws.iot.revokeCert",
                "title": "%AWS.command.iot.revokeCert%",
                "category": "%AWS.title%",
                "cloud9": {
                    "cn": {
                        "category": "%AWS.title.cn%"
                    }
                }
            },
            {
                "command": "aws.iot.createPolicy",
                "title": "%AWS.command.iot.createPolicy%",
                "category": "%AWS.title%",
                "icon": "$(add)",
                "cloud9": {
                    "cn": {
                        "category": "%AWS.title.cn%"
                    }
                }
            },
            {
                "command": "aws.iot.deletePolicy",
                "title": "%AWS.generic.promptDelete%",
                "category": "%AWS.title%",
                "cloud9": {
                    "cn": {
                        "category": "%AWS.title.cn%"
                    }
                }
            },
            {
                "command": "aws.iot.createPolicyVersion",
                "title": "%AWS.command.iot.createPolicyVersion%",
                "category": "%AWS.title%",
                "cloud9": {
                    "cn": {
                        "category": "%AWS.title.cn%"
                    }
                }
            },
            {
                "command": "aws.iot.deletePolicyVersion",
                "title": "%AWS.generic.promptDelete%",
                "category": "%AWS.title%",
                "cloud9": {
                    "cn": {
                        "category": "%AWS.title.cn%"
                    }
                }
            },
            {
                "command": "aws.iot.detachCert",
                "title": "%AWS.command.iot.detachCert%",
                "category": "%AWS.title%",
                "cloud9": {
                    "cn": {
                        "category": "%AWS.title.cn%"
                    }
                }
            },
            {
                "command": "aws.iot.detachPolicy",
                "title": "%AWS.command.iot.detachCert%",
                "category": "%AWS.title%",
                "cloud9": {
                    "cn": {
                        "category": "%AWS.title.cn%"
                    }
                }
            },
            {
                "command": "aws.iot.viewPolicyVersion",
                "title": "%AWS.command.iot.viewPolicyVersion%",
                "category": "%AWS.title%",
                "cloud9": {
                    "cn": {
                        "category": "%AWS.title.cn%"
                    }
                }
            },
            {
                "command": "aws.iot.setDefaultPolicy",
                "title": "%AWS.command.iot.setDefaultPolicy%",
                "category": "%AWS.title%",
                "cloud9": {
                    "cn": {
                        "category": "%AWS.title.cn%"
                    }
                }
            },
            {
                "command": "aws.iot.copyEndpoint",
                "title": "%AWS.command.iot.copyEndpoint%",
                "category": "%AWS.title%",
                "cloud9": {
                    "cn": {
                        "category": "%AWS.title.cn%"
                    }
                }
            },
            {
                "command": "aws.s3.presignedURL",
                "title": "%AWS.command.s3.presignedURL%",
                "category": "%AWS.title%"
            },
            {
                "command": "aws.s3.copyPath",
                "title": "%AWS.command.s3.copyPath%",
                "category": "%AWS.title%",
                "cloud9": {
                    "cn": {
                        "category": "%AWS.title.cn%"
                    }
                }
            },
            {
                "command": "aws.s3.downloadFileAs",
                "title": "%AWS.command.s3.downloadFileAs%",
                "category": "%AWS.title%",
                "icon": "$(cloud-download)",
                "cloud9": {
                    "cn": {
                        "category": "%AWS.title.cn%"
                    }
                }
            },
            {
                "command": "aws.s3.openFile",
                "title": "%AWS.command.s3.openFile%",
                "category": "%AWS.title%",
                "icon": "$(open-preview)"
            },
            {
                "command": "aws.s3.editFile",
                "title": "%AWS.command.s3.editFile%",
                "category": "%AWS.title%",
                "icon": "$(edit)"
            },
            {
                "command": "aws.s3.uploadFile",
                "title": "%AWS.command.s3.uploadFile%",
                "category": "%AWS.title%",
                "icon": "$(cloud-upload)",
                "cloud9": {
                    "cn": {
                        "category": "%AWS.title.cn%"
                    }
                }
            },
            {
                "command": "aws.s3.uploadFileToParent",
                "title": "%AWS.command.s3.uploadFileToParent%",
                "category": "%AWS.title%",
                "cloud9": {
                    "cn": {
                        "category": "%AWS.title.cn%"
                    }
                }
            },
            {
                "command": "aws.s3.createFolder",
                "title": "%AWS.command.s3.createFolder%",
                "category": "%AWS.title%",
                "icon": "$(new-folder)",
                "cloud9": {
                    "cn": {
                        "category": "%AWS.title.cn%"
                    }
                }
            },
            {
                "command": "aws.s3.createBucket",
                "title": "%AWS.command.s3.createBucket%",
                "category": "%AWS.title%",
                "icon": "$(aws-s3-create-bucket)",
                "cloud9": {
                    "cn": {
                        "category": "%AWS.title.cn%"
                    }
                }
            },
            {
                "command": "aws.s3.deleteBucket",
                "title": "%AWS.generic.promptDelete%",
                "category": "%AWS.title%",
                "cloud9": {
                    "cn": {
                        "category": "%AWS.title.cn%"
                    }
                }
            },
            {
                "command": "aws.s3.deleteFile",
                "title": "%AWS.generic.promptDelete%",
                "category": "%AWS.title%",
                "cloud9": {
                    "cn": {
                        "category": "%AWS.title.cn%"
                    }
                }
            },
            {
                "command": "aws.invokeLambda",
                "title": "%AWS.command.invokeLambda%",
                "category": "%AWS.title%",
                "cloud9": {
                    "cn": {
                        "title": "%AWS.command.invokeLambda.cn%",
                        "category": "%AWS.title.cn%"
                    }
                }
            },
            {
                "command": "aws.downloadLambda",
                "title": "%AWS.command.downloadLambda%",
                "category": "%AWS.title%",
                "enablement": "viewItem == awsRegionFunctionNodeDownloadable",
                "cloud9": {
                    "cn": {
                        "category": "%AWS.title.cn%"
                    }
                }
            },
            {
                "command": "aws.uploadLambda",
                "title": "%AWS.command.uploadLambda%",
                "category": "%AWS.title%",
                "cloud9": {
                    "cn": {
                        "category": "%AWS.title.cn%"
                    }
                }
            },
            {
                "command": "aws.deleteLambda",
                "title": "%AWS.generic.promptDelete%",
                "category": "%AWS.title%",
                "cloud9": {
                    "cn": {
                        "category": "%AWS.title.cn%"
                    }
                }
            },
            {
                "command": "aws.deploySamApplication",
                "title": "%AWS.command.deploySamApplication%",
                "category": "%AWS.title%",
                "cloud9": {
                    "cn": {
                        "category": "%AWS.title.cn%"
                    }
                }
            },
            {
                "command": "aws.submitFeedback",
                "title": "%AWS.command.submitFeedback%",
                "category": "%AWS.title%",
                "icon": "$(comment)",
                "cloud9": {
                    "cn": {
                        "category": "%AWS.title.cn%"
                    }
                }
            },
            {
                "command": "aws.refreshAwsExplorer",
                "title": "%AWS.command.refreshAwsExplorer%",
                "category": "%AWS.title%",
                "icon": {
                    "dark": "resources/icons/vscode/dark/refresh.svg",
                    "light": "resources/icons/vscode/light/refresh.svg"
                }
            },
            {
                "command": "aws.samcli.detect",
                "title": "%AWS.command.samcli.detect%",
                "category": "%AWS.title%",
                "cloud9": {
                    "cn": {
                        "category": "%AWS.title.cn%"
                    }
                }
            },
            {
                "command": "aws.deleteCloudFormation",
                "title": "%AWS.command.deleteCloudFormation%",
                "category": "%AWS.title%",
                "cloud9": {
                    "cn": {
                        "category": "%AWS.title.cn%"
                    }
                }
            },
            {
                "command": "aws.downloadStateMachineDefinition",
                "title": "%AWS.command.downloadStateMachineDefinition%",
                "category": "%AWS.title%",
                "cloud9": {
                    "cn": {
                        "category": "%AWS.title.cn%"
                    }
                }
            },
            {
                "command": "aws.executeStateMachine",
                "title": "%AWS.command.executeStateMachine%",
                "category": "%AWS.title%",
                "cloud9": {
                    "cn": {
                        "category": "%AWS.title.cn%"
                    }
                }
            },
            {
                "command": "aws.renderStateMachineGraph",
                "title": "%AWS.command.renderStateMachineGraph%",
                "category": "%AWS.title%",
                "cloud9": {
                    "cn": {
                        "category": "%AWS.title.cn%"
                    }
                }
            },
            {
                "command": "aws.copyArn",
                "title": "%AWS.command.copyArn%",
                "category": "%AWS.title%",
                "cloud9": {
                    "cn": {
                        "category": "%AWS.title.cn%"
                    }
                }
            },
            {
                "command": "aws.copyName",
                "title": "%AWS.command.copyName%",
                "category": "%AWS.title%",
                "cloud9": {
                    "cn": {
                        "category": "%AWS.title.cn%"
                    }
                }
            },
            {
                "command": "aws.listCommands",
                "title": "%AWS.command.listCommands%",
                "category": "%AWS.title%",
                "cloud9": {
                    "cn": {
                        "title": "%AWS.command.listCommands.cn%",
                        "category": "%AWS.title.cn%"
                    }
                }
            },
            {
                "command": "aws.viewSchemaItem",
                "title": "%AWS.command.viewSchemaItem%",
                "category": "%AWS.title%",
                "cloud9": {
                    "cn": {
                        "category": "%AWS.title.cn%"
                    }
                }
            },
            {
                "command": "aws.searchSchema",
                "title": "%AWS.command.searchSchema%",
                "category": "%AWS.title%",
                "cloud9": {
                    "cn": {
                        "category": "%AWS.title.cn%"
                    }
                }
            },
            {
                "command": "aws.searchSchemaPerRegistry",
                "title": "%AWS.command.searchSchemaPerRegistry%",
                "category": "%AWS.title%",
                "cloud9": {
                    "cn": {
                        "category": "%AWS.title.cn%"
                    }
                }
            },
            {
                "command": "aws.downloadSchemaItemCode",
                "title": "%AWS.command.downloadSchemaItemCode%",
                "category": "%AWS.title%",
                "cloud9": {
                    "cn": {
                        "category": "%AWS.title.cn%"
                    }
                }
            },
            {
                "command": "aws.viewLogs",
                "title": "%AWS.command.viewLogs%",
                "category": "%AWS.title%"
            },
            {
                "command": "aws.help",
                "title": "%AWS.command.help%",
                "category": "%AWS.title%",
                "cloud9": {
                    "cn": {
                        "category": "%AWS.title.cn%"
                    }
                }
            },
            {
                "command": "aws.github",
                "title": "%AWS.command.github%",
                "category": "%AWS.title%",
                "cloud9": {
                    "cn": {
                        "category": "%AWS.title.cn%"
                    }
                }
            },
            {
                "command": "aws.quickStart",
                "title": "%AWS.command.quickStart%",
                "category": "%AWS.title%",
                "cloud9": {
                    "cn": {
                        "category": "%AWS.title.cn%"
                    }
                }
            },
            {
                "command": "aws.cdk.refresh",
                "title": "%AWS.command.refreshCdkExplorer%",
                "category": "%AWS.title%",
                "icon": {
                    "dark": "resources/icons/vscode/dark/refresh.svg",
                    "light": "resources/icons/vscode/light/refresh.svg"
                },
                "cloud9": {
                    "cn": {
                        "category": "%AWS.title.cn%"
                    }
                }
            },
            {
                "command": "aws.cdk.viewDocs",
                "title": "%AWS.generic.viewDocs%",
                "category": "%AWS.title%"
            },
            {
                "command": "aws.stepfunctions.createStateMachineFromTemplate",
                "title": "%AWS.command.stepFunctions.createStateMachineFromTemplate%",
                "category": "%AWS.title%",
                "cloud9": {
                    "cn": {
                        "category": "%AWS.title.cn%"
                    }
                }
            },
            {
                "command": "aws.stepfunctions.publishStateMachine",
                "title": "%AWS.command.stepFunctions.publishStateMachine%",
                "category": "%AWS.title%",
                "cloud9": {
                    "cn": {
                        "category": "%AWS.title.cn%"
                    }
                }
            },
            {
                "command": "aws.previewStateMachine",
                "title": "%AWS.command.stepFunctions.previewStateMachine%",
                "category": "%AWS.title%",
                "icon": "$(aws-stepfunctions-preview)",
                "cloud9": {
                    "cn": {
                        "category": "%AWS.title.cn%"
                    }
                }
            },
            {
                "command": "aws.cdk.renderStateMachineGraph",
                "title": "%AWS.command.cdk.previewStateMachine%",
                "category": "AWS",
                "icon": "$(aws-stepfunctions-preview)"
            },
            {
                "command": "aws.aboutToolkit",
                "title": "%AWS.command.aboutToolkit%",
                "category": "%AWS.title%"
            },
            {
                "command": "aws.cloudWatchLogs.viewLogStream",
                "title": "%AWS.command.viewLogStream%",
                "category": "%AWS.title%",
                "cloud9": {
                    "cn": {
                        "category": "%AWS.title.cn%"
                    }
                }
            },
            {
                "command": "aws.ssmDocument.createLocalDocument",
                "title": "%AWS.command.ssmDocument.createLocalDocument%",
                "category": "%AWS.title%",
                "cloud9": {
                    "cn": {
                        "category": "%AWS.title.cn%"
                    }
                }
            },
            {
                "command": "aws.ssmDocument.openLocalDocument",
                "title": "%AWS.command.ssmDocument.openLocalDocument%",
                "category": "%AWS.title%",
                "icon": "$(cloud-download)",
                "cloud9": {
                    "cn": {
                        "category": "%AWS.title.cn%"
                    }
                }
            },
            {
                "command": "aws.ssmDocument.openLocalDocumentJson",
                "title": "%AWS.command.ssmDocument.openLocalDocumentJson%",
                "category": "%AWS.title%",
                "cloud9": {
                    "cn": {
                        "category": "%AWS.title.cn%"
                    }
                }
            },
            {
                "command": "aws.ssmDocument.openLocalDocumentYaml",
                "title": "%AWS.command.ssmDocument.openLocalDocumentYaml%",
                "category": "%AWS.title%",
                "cloud9": {
                    "cn": {
                        "category": "%AWS.title.cn%"
                    }
                }
            },
            {
                "command": "aws.ssmDocument.deleteDocument",
                "title": "%AWS.command.ssmDocument.deleteDocument%",
                "category": "%AWS.title%",
                "cloud9": {
                    "cn": {
                        "category": "%AWS.title.cn%"
                    }
                }
            },
            {
                "command": "aws.ssmDocument.publishDocument",
                "title": "%AWS.command.ssmDocument.publishDocument%",
                "category": "%AWS.title%",
                "icon": "$(cloud-upload)",
                "cloud9": {
                    "cn": {
                        "category": "%AWS.title.cn%"
                    }
                }
            },
            {
                "command": "aws.ssmDocument.updateDocumentVersion",
                "title": "%AWS.command.ssmDocument.updateDocumentVersion%",
                "category": "%AWS.title%",
                "cloud9": {
                    "cn": {
                        "category": "%AWS.title.cn%"
                    }
                }
            },
            {
                "command": "aws.copyLogStreamName",
                "title": "%AWS.command.copyLogStreamName%",
                "category": "%AWS.title%",
                "icon": "$(files)",
                "cloud9": {
                    "cn": {
                        "category": "%AWS.title.cn%"
                    }
                }
            },
            {
                "command": "aws.saveCurrentLogStreamContent",
                "title": "%AWS.command.saveCurrentLogStreamContent%",
                "category": "%AWS.title%",
                "icon": "$(save-as)",
                "cloud9": {
                    "cn": {
                        "category": "%AWS.title.cn%"
                    }
                }
            },
            {
                "command": "aws.addSamDebugConfig",
                "title": "%AWS.command.addSamDebugConfig%",
                "category": "%AWS.title%",
                "cloud9": {
                    "cn": {
                        "category": "%AWS.title.cn%"
                    }
                }
            },
            {
                "command": "aws.toggleSamCodeLenses",
                "title": "%AWS.command.toggleSamCodeLenses%",
                "category": "%AWS.title%",
                "cloud9": {
                    "cn": {
                        "category": "%AWS.title.cn%"
                    }
                }
            },
            {
                "command": "aws.ecs.runCommandInContainer",
                "title": "%AWS.ecs.runCommandInContainer%",
                "category": "%AWS.title%",
                "enablement": "viewItem == awsEcsContainerNodeExecEnabled",
                "cloud9": {
                    "cn": {
                        "category": "%AWS.title.cn%"
                    }
                }
            },
            {
                "command": "aws.ecs.enableEcsExec",
                "title": "%AWS.ecs.enableEcsExec%",
                "category": "%AWS.title%",
                "cloud9": {
                    "cn": {
                        "category": "%AWS.title.cn%"
                    }
                }
            },
            {
                "command": "aws.ecs.viewDocumentation",
                "title": "%AWS.generic.viewDocs%",
                "category": "%AWS.title%",
                "cloud9": {
                    "cn": {
                        "category": "%AWS.title.cn%"
                    }
                }
            },
            {
                "command": "aws.resources.copyIdentifier",
                "title": "%AWS.command.resources.copyIdentifier%",
                "category": "%AWS.title%",
                "cloud9": {
                    "cn": {
                        "category": "%AWS.title.cn%"
                    }
                }
            },
            {
                "command": "aws.resources.openResourcePreview",
                "title": "%AWS.generic.preview%",
                "category": "%AWS.title%",
                "icon": "$(open-preview)",
                "cloud9": {
                    "cn": {
                        "category": "%AWS.title.cn%"
                    }
                }
            },
            {
                "command": "aws.resources.createResource",
                "title": "%AWS.generic.create%",
                "category": "%AWS.title%",
                "icon": "$(add)",
                "cloud9": {
                    "cn": {
                        "category": "%AWS.title.cn%"
                    }
                }
            },
            {
                "command": "aws.resources.deleteResource",
                "title": "%AWS.generic.promptDelete%",
                "category": "%AWS.title%",
                "cloud9": {
                    "cn": {
                        "category": "%AWS.title.cn%"
                    }
                }
            },
            {
                "command": "aws.resources.updateResource",
                "title": "%AWS.generic.promptUpdate%",
                "category": "%AWS.title%",
                "icon": "$(pencil)",
                "cloud9": {
                    "cn": {
                        "category": "%AWS.title.cn%"
                    }
                }
            },
            {
                "command": "aws.resources.updateResourceInline",
                "title": "%AWS.generic.promptUpdate%",
                "category": "%AWS.title%",
                "icon": "$(pencil)",
                "cloud9": {
                    "cn": {
                        "category": "%AWS.title.cn%"
                    }
                }
            },
            {
                "command": "aws.resources.saveResource",
                "title": "%AWS.generic.save%",
                "category": "%AWS.title%",
                "icon": "$(save)",
                "cloud9": {
                    "cn": {
                        "category": "%AWS.title.cn%"
                    }
                }
            },
            {
                "command": "aws.resources.closeResource",
                "title": "%AWS.generic.close%",
                "category": "%AWS.title%",
                "icon": "$(close)",
                "cloud9": {
                    "cn": {
                        "category": "%AWS.title.cn%"
                    }
                }
            },
            {
                "command": "aws.resources.viewDocs",
                "title": "%AWS.generic.viewDocs%",
                "category": "%AWS.title%",
                "icon": "$(book)",
                "cloud9": {
                    "cn": {
                        "category": "%AWS.title.cn%"
                    }
                }
            },
            {
                "command": "aws.resources.configure",
                "title": "%AWS.command.resources.configure%",
                "category": "%AWS.title%",
                "icon": "$(gear)",
                "cloud9": {
                    "cn": {
                        "category": "%AWS.title.cn%"
                    }
                }
            },
            {
                "command": "aws.apprunner.createService",
                "title": "%AWS.command.apprunner.createService%",
                "category": "%AWS.title%",
                "cloud9": {
                    "cn": {
                        "category": "%AWS.title.cn%"
                    }
                }
            },
            {
                "command": "aws.ecs.disableEcsExec",
                "title": "%AWS.ecs.disableEcsExec%",
                "category": "%AWS.title%",
                "cloud9": {
                    "cn": {
                        "category": "%AWS.title.cn%"
                    }
                }
            },
            {
                "command": "aws.apprunner.createServiceFromEcr",
                "title": "%AWS.command.apprunner.createServiceFromEcr%",
                "category": "%AWS.title%",
                "cloud9": {
                    "cn": {
                        "category": "%AWS.title.cn%"
                    }
                }
            },
            {
                "command": "aws.apprunner.pauseService",
                "title": "%AWS.command.apprunner.pauseService%",
                "category": "%AWS.title%",
                "cloud9": {
                    "cn": {
                        "category": "%AWS.title.cn%"
                    }
                }
            },
            {
                "command": "aws.apprunner.resumeService",
                "title": "%AWS.command.apprunner.resumeService%",
                "category": "AWS",
                "cloud9": {
                    "cn": {
                        "category": "%AWS.title.cn%"
                    }
                }
            },
            {
                "command": "aws.apprunner.copyServiceUrl",
                "title": "%AWS.command.apprunner.copyServiceUrl%",
                "category": "%AWS.title%",
                "cloud9": {
                    "cn": {
                        "category": "%AWS.title.cn%"
                    }
                }
            },
            {
                "command": "aws.apprunner.open",
                "title": "%AWS.command.apprunner.open%",
                "category": "%AWS.title%",
                "cloud9": {
                    "cn": {
                        "category": "%AWS.title.cn%"
                    }
                }
            },
            {
                "command": "aws.apprunner.deleteService",
                "title": "%AWS.generic.promptDelete%",
                "category": "%AWS.title%",
                "cloud9": {
                    "cn": {
                        "category": "%AWS.title.cn%"
                    }
                }
            },
            {
                "command": "aws.apprunner.startDeployment",
                "title": "%AWS.command.apprunner.startDeployment%",
                "category": "%AWS.title%",
                "cloud9": {
                    "cn": {
                        "category": "%AWS.title.cn%"
                    }
                }
            },
            {
                "command": "aws.cloudFormation.newTemplate",
                "title": "%AWS.command.cloudFormation.newTemplate%",
                "category": "%AWS.title%",
                "cloud9": {
                    "cn": {
                        "category": "%AWS.title.cn%"
                    }
                }
            },
            {
                "command": "aws.sam.newTemplate",
                "title": "%AWS.command.sam.newTemplate%",
                "category": "%AWS.title%",
                "cloud9": {
                    "cn": {
                        "category": "%AWS.title.cn%"
                    }
                }
            },
            {
                "command": "aws.codeWhisperer",
                "title": "%AWS.command.codewhisperer.title%",
                "category": "%AWS.title%"
            },
            {
                "command": "aws.codeWhisperer.configure",
                "title": "%AWS.command.codewhisperer.configure%",
                "category": "%AWS.title%",
                "icon": "$(gear)",
                "cloud9": {
                    "cn": {
                        "category": "%AWS.title.cn%"
                    }
                }
            },
            {
                "command": "aws.codeWhisperer.introduction",
                "title": "%AWS.command.codewhisperer.introduction%",
                "category": "%AWS.title%",
                "icon": "$(question)",
                "cloud9": {
                    "cn": {
                        "category": "%AWS.title.cn%"
                    }
                }
            },
            {
                "command": "aws.dev.openMenu",
                "title": "Open Developer Menu",
                "category": "AWS (Developer)",
                "enablement": "aws.isDevMode"
            }
        ],
        "jsonValidation": [
            {
                "fileMatch": ".aws/templates.json",
                "url": "./dist/src/templates/templates.json"
            },
            {
                "fileMatch": "*ecs-task-def.json",
                "url": "https://ecs-intellisense.s3-us-west-2.amazonaws.com/task-definition/schema.json"
            }
        ],
        "languages": [
            {
                "id": "asl",
                "extensions": [
                    ".asl.json",
                    ".asl"
                ],
                "aliases": [
                    "Amazon States Language"
                ]
            },
            {
                "id": "asl-yaml",
                "aliases": [
                    "Amazon States Language (YAML)"
                ],
                "extensions": [
                    ".asl.yaml",
                    ".asl.yml"
                ]
            },
            {
                "id": "ssm-json",
                "extensions": [
                    ".ssm.json"
                ],
                "aliases": [
                    "AWS Systems Manager Document (JSON)"
                ]
            },
            {
                "id": "ssm-yaml",
                "extensions": [
                    ".ssm.yaml",
                    ".ssm.yml"
                ],
                "aliases": [
                    "AWS Systems Manager Document (YAML)"
                ]
            }
        ],
        "keybindings": [
            {
                "command": "aws.previewStateMachine",
                "key": "ctrl+shift+v",
                "mac": "cmd+shift+v",
                "when": "editorTextFocus && editorLangId == asl || editorTextFocus && editorLangId == asl-yaml"
            },
            {
                "command": "aws.codeWhisperer",
                "key": "alt+c",
                "mac": "alt+c",
                "when": "editorTextFocus"
            },
            {
                "command": "aws.codeWhisperer.nextCodeSuggestion",
                "key": "right",
                "mac": "right",
                "when": "editorTextFocus && CODEWHISPERER_SERVICE_ACTIVE"
            },
            {
                "command": "aws.codeWhisperer.previousCodeSuggestion",
                "key": "left",
                "mac": "left",
                "when": "editorTextFocus && CODEWHISPERER_SERVICE_ACTIVE"
            },
            {
                "command": "aws.codeWhisperer.rejectCodeSuggestion",
                "key": "escape",
                "mac": "escape",
                "when": "editorTextFocus && CODEWHISPERER_SERVICE_ACTIVE"
            },
            {
                "command": "aws.codeWhisperer.rejectCodeSuggestion",
                "key": "backspace",
                "mac": "backspace",
                "when": "editorTextFocus && CODEWHISPERER_SERVICE_ACTIVE"
            },
            {
                "command": "aws.codeWhisperer.rejectCodeSuggestion",
                "key": "up",
                "mac": "up",
                "when": "editorTextFocus && CODEWHISPERER_SERVICE_ACTIVE"
            },
            {
                "command": "aws.codeWhisperer.rejectCodeSuggestion",
                "key": "down",
                "mac": "down",
                "when": "editorTextFocus && CODEWHISPERER_SERVICE_ACTIVE"
            },
            {
                "command": "aws.codeWhisperer.acceptCodeSuggestion",
                "key": "tab",
                "mac": "tab",
                "when": "editorTextFocus && CODEWHISPERER_SERVICE_ACTIVE"
            }
        ],
        "grammars": [
            {
                "language": "asl",
                "scopeName": "source.asl",
                "path": "./syntaxes/ASL.tmLanguage"
            },
            {
                "language": "asl-yaml",
                "scopeName": "source.asl.yaml",
                "path": "./syntaxes/asl-yaml.tmLanguage.json"
            },
            {
                "language": "ssm-json",
                "scopeName": "source.ssmjson",
                "path": "./syntaxes/SSMJSON.tmLanguage"
            },
            {
                "language": "ssm-yaml",
                "scopeName": "source.ssmyaml",
                "path": "./syntaxes/SSMYAML.tmLanguage"
            }
        ],
        "resourceLabelFormatters": [
            {
                "scheme": "awsCloudWatchLogs",
                "formatting": {
                    "label": "${path}",
                    "separator": "\\"
                }
            },
            {
                "scheme": "s3*",
                "formatting": {
                    "label": "[S3] ${path}",
                    "separator": "/"
                }
            }
        ],
        "walkthroughs": [
            {
                "id": "getStarted",
                "title": "%AWS.walkthrough.gettingStarted.title%",
                "description": "%AWS.walkthrough.gettingStarted.description%",
                "cloud9": {
                    "cn": {
                        "description": "%AWS.walkthrough.gettingStarted.description.cn%"
                    }
                },
                "steps": [
                    {
                        "id": "connect",
                        "title": "%AWS.walkthrough.gettingStarted.connect%",
                        "media": {
                            "markdown": "resources/walkthrough/setup-connect.md"
                        },
                        "completionEvents": [
                            "onContext:config.aws.profile"
                        ]
                    },
                    {
                        "id": "changeRegions",
                        "title": "%AWS.walkthrough.gettingStarted.changeRegions%",
                        "media": {
                            "markdown": "resources/walkthrough/setup-region.md"
                        },
                        "completionEvents": [
                            "onCommand:aws.showRegion"
                        ]
                    },
                    {
                        "id": "setupToolchain",
                        "title": "%AWS.walkthrough.gettingStarted.setupToolchain%",
                        "media": {
                            "markdown": "resources/walkthrough/setup-toolchain.md"
                        }
                    }
                ]
            }
        ],
        "icons": {
            "aws-apprunner-service": {
                "description": "AWS Contributed Icon",
                "default": {
                    "fontPath": "./resources/fonts/aws-toolkit-icons.woff",
                    "fontCharacter": "\\e000"
                }
            },
            "aws-cdk-logo": {
                "description": "AWS Contributed Icon",
                "default": {
                    "fontPath": "./resources/fonts/aws-toolkit-icons.woff",
                    "fontCharacter": "\\e001"
                }
            },
            "aws-cloudformation-stack": {
                "description": "AWS Contributed Icon",
                "default": {
                    "fontPath": "./resources/fonts/aws-toolkit-icons.woff",
                    "fontCharacter": "\\e002"
                }
            },
            "aws-cloudwatch-log-group": {
                "description": "AWS Contributed Icon",
                "default": {
                    "fontPath": "./resources/fonts/aws-toolkit-icons.woff",
                    "fontCharacter": "\\e003"
                }
            },
            "aws-ecr-registry": {
                "description": "AWS Contributed Icon",
                "default": {
                    "fontPath": "./resources/fonts/aws-toolkit-icons.woff",
                    "fontCharacter": "\\e004"
                }
            },
            "aws-ecs-cluster": {
                "description": "AWS Contributed Icon",
                "default": {
                    "fontPath": "./resources/fonts/aws-toolkit-icons.woff",
                    "fontCharacter": "\\e005"
                }
            },
            "aws-ecs-container": {
                "description": "AWS Contributed Icon",
                "default": {
                    "fontPath": "./resources/fonts/aws-toolkit-icons.woff",
                    "fontCharacter": "\\e006"
                }
            },
            "aws-ecs-service": {
                "description": "AWS Contributed Icon",
                "default": {
                    "fontPath": "./resources/fonts/aws-toolkit-icons.woff",
                    "fontCharacter": "\\e007"
                }
            },
            "aws-generic-attach-file": {
                "description": "AWS Contributed Icon",
                "default": {
                    "fontPath": "./resources/fonts/aws-toolkit-icons.woff",
                    "fontCharacter": "\\e008"
                }
            },
            "aws-iot-certificate": {
                "description": "AWS Contributed Icon",
                "default": {
                    "fontPath": "./resources/fonts/aws-toolkit-icons.woff",
                    "fontCharacter": "\\e009"
                }
            },
            "aws-iot-policy": {
                "description": "AWS Contributed Icon",
                "default": {
                    "fontPath": "./resources/fonts/aws-toolkit-icons.woff",
                    "fontCharacter": "\\e00a"
                }
            },
            "aws-iot-thing": {
                "description": "AWS Contributed Icon",
                "default": {
                    "fontPath": "./resources/fonts/aws-toolkit-icons.woff",
                    "fontCharacter": "\\e00b"
                }
            },
            "aws-lambda-function": {
                "description": "AWS Contributed Icon",
                "default": {
                    "fontPath": "./resources/fonts/aws-toolkit-icons.woff",
                    "fontCharacter": "\\e00c"
                }
            },
            "aws-s3-bucket": {
                "description": "AWS Contributed Icon",
                "default": {
                    "fontPath": "./resources/fonts/aws-toolkit-icons.woff",
                    "fontCharacter": "\\e00d"
                }
            },
            "aws-s3-create-bucket": {
                "description": "AWS Contributed Icon",
                "default": {
                    "fontPath": "./resources/fonts/aws-toolkit-icons.woff",
                    "fontCharacter": "\\e00e"
                }
            },
            "aws-schemas-registry": {
                "description": "AWS Contributed Icon",
                "default": {
                    "fontPath": "./resources/fonts/aws-toolkit-icons.woff",
                    "fontCharacter": "\\e00f"
                }
            },
            "aws-schemas-schema": {
                "description": "AWS Contributed Icon",
                "default": {
                    "fontPath": "./resources/fonts/aws-toolkit-icons.woff",
                    "fontCharacter": "\\e010"
                }
            },
            "aws-stepfunctions-preview": {
                "description": "AWS Contributed Icon",
                "default": {
                    "fontPath": "./resources/fonts/aws-toolkit-icons.woff",
                    "fontCharacter": "\\e011"
                }
            }
        }
    },
    "scripts": {
        "prepare": "husky install",
        "vscode:prepublish": "npm run clean && npm run lint && npm run buildScripts && webpack --mode production && npm run copyFiles -- --webpacked",
        "clean": "ts-node ./scripts/clean.ts dist",
        "generateNonCodeFiles": "ts-node ./scripts/build/generateNonCodeFiles.ts",
        "reset": "npm run clean -- node_modules && npm install",
        "copyFiles": "ts-node ./scripts/build/copyFiles.ts",
        "buildScripts": "npm run generatePackage && npm run generateNonCodeFiles && npm run copyFiles",
        "compile": "npm run clean && npm run buildScripts && webpack --mode development && npm run copyFiles -- --webpacked",
        "watch": "npm run clean && npm run buildScripts && tsc -watch -p ./",
        "postinstall": "ts-node ./scripts/build/generateServiceClient.ts && npm run generateTelemetry && npm run generateConfigurationAttributes",
        "testCompile": "npm run buildScripts && tsc -p ./ && npm run instrument",
        "test": "npm run testCompile && ts-node ./scripts/test/test.ts && npm run report",
        "integrationTest": "npm run testCompile && ts-node ./scripts/test/integrationTest.ts && npm run report",
        "lint": "eslint -c .eslintrc.js --ext .ts .",
        "lintfix": "eslint -c .eslintrc.js --fix --ext .ts .",
        "package": "ts-node ./scripts/build/package.ts",
        "install-plugin": "vsce package -o aws-toolkit-vscode-test.vsix && code --install-extension aws-toolkit-vscode-test.vsix",
        "generatePackage": "ts-node ./scripts/build/generateIcons.ts",
        "generateTelemetry": "node node_modules/@aws-toolkits/telemetry/lib/generateTelemetry.js --extraInput=src/shared/telemetry/vscodeTelemetry.json --output=src/shared/telemetry/telemetry.gen.ts",
        "generateConfigurationAttributes": "ts-node ./scripts/build/generateConfigurationAttributes.ts",
        "newChange": "ts-node ./scripts/newChange.ts",
        "createRelease": "ts-node ./scripts/build/createRelease.ts",
        "serve": "webpack serve --config-name vue-hmr --mode development",
        "instrument": "nyc instrument --in-place ./dist/src",
        "report": "nyc report --reporter=html --reporter=json"
    },
    "devDependencies": {
        "@aws-toolkits/telemetry": "^1.0.54",
        "@sinonjs/fake-timers": "^8.1.0",
        "@types/adm-zip": "^0.4.34",
        "@types/async-lock": "^1.1.3",
        "@types/bytes": "^3.1.0",
        "@types/cross-spawn": "^6.0.0",
        "@types/fs-extra": "^9.0.11",
        "@types/glob": "^7.1.1",
        "@types/js-yaml": "^4.0.3",
        "@types/lodash": "^4.14.180",
        "@types/marked": "^4.0.2",
        "@types/mime-types": "^2.1.1",
        "@types/mocha": "^9.0.0",
        "@types/node": "^14.18.5",
        "@types/readline-sync": "^1.4.3",
        "@types/semver": "^7.3.6",
        "@types/sinon": "^10.0.5",
        "@types/sinonjs__fake-timers": "^8.1.1",
        "@types/tcp-port-used": "^1.0.0",
        "@types/uuid": "^8.3.3",
        "@types/vscode": "1.50.0",
        "@types/vscode-webview": "^1.57.0",
        "@types/xml2js": "^0.4.8",
        "@typescript-eslint/eslint-plugin": "^5.15.0",
        "@typescript-eslint/parser": "^5.15.0",
        "@vscode/test-electron": "^2.1.5",
        "@vue/compiler-sfc": "^3.2.26",
        "circular-dependency-plugin": "^5.2.2",
        "css-loader": "^6.5.1",
        "esbuild-loader": "2.18.0",
        "eslint": "^8.5.0",
        "eslint-config-prettier": "8.3",
        "eslint-plugin-header": "^3.1.1",
        "eslint-plugin-no-null": "^1.0.2",
        "glob": "^7.1.7",
        "husky": "^7.0.2",
        "json-schema-to-typescript": "^10.1.5",
        "marked": "^4.0.10",
        "mocha": "^9.1.3",
        "mocha-junit-reporter": "^2.0.0",
        "mocha-multi-reporters": "^1.5.1",
        "nyc": "^15.1.0",
        "prettier": "^2.7.1",
        "prettier-plugin-sh": "^0.8.1",
        "pretty-quick": "^3.1.0",
        "readline-sync": "^1.4.9",
        "sinon": "^14.0.0",
        "source-map-support": "^0.5.21",
        "ts-mockito": "^2.5.0",
        "ts-node": "^10.7.0",
        "umd-compat-loader": "^2.1.2",
        "vsce": "^2.6.3",
        "vscode-nls-dev": "^3.3.1",
        "vue-loader": "^16.8.1",
        "vue-style-loader": "^4.1.3",
        "webfont": "^11.2.26",
        "webpack": "^5.65.0",
        "webpack-cli": "^4.9.1",
        "webpack-dev-server": "^4.9.2"
    },
    "dependencies": {
        "@aws-sdk/client-sso": "^3.54.0",
        "@aws-sdk/client-sso-oidc": "^3.58.0",
        "@aws-sdk/credential-provider-ini": "^3.46.0",
        "@aws-sdk/credential-provider-process": "^3.15.0",
        "@aws-sdk/credential-provider-sso": "^3.38.0",
        "@aws-sdk/util-arn-parser": "^3.46.0",
        "@vscode/codicons": "^0.0.29",
        "adm-zip": "^0.5.9",
        "amazon-states-language-service": "^1.7.2",
        "async-lock": "^1.3.0",
        "aws-sdk": "^2.1048.0",
        "aws-ssm-document-language-service": "^1.0.0",
        "bytes": "^3.1.2",
        "cross-spawn": "^7.0.3",
        "fast-json-patch": "^3.1.1",
        "fs-extra": "^10.0.1",
        "got": "^11.8.5",
        "immutable": "^4.0.0",
        "js-yaml": "^4.1.0",
        "jsonc-parser": "^3.0.0",
        "lodash": "^4.17.21",
        "mime-types": "^2.1.32",
        "moment": "^2.29.4",
        "portfinder": "^1.0.25",
        "semver": "^7.3.5",
        "strip-ansi": "^5.2.0",
        "tcp-port-used": "^1.0.1",
        "typescript": "^4.7.2",
        "uuid": "^8.3.2",
        "vscode-languageclient": "^6.1.4",
        "vscode-languageserver": "^6.1.1",
        "vscode-languageserver-textdocument": "^1.0.3",
        "vscode-nls": "^5.0.0",
        "vue": "^3.2.31",
        "winston": "^3.7.1",
        "winston-transport": "^4.5.0",
        "xml2js": "^0.4.19",
        "yaml": "^1.9.2",
        "yaml-cfn": "^0.3.1"
    },
    "prettier": {
        "printWidth": 120,
        "trailingComma": "es5",
        "tabWidth": 4,
        "singleQuote": true,
        "semi": false,
        "bracketSpacing": true,
        "arrowParens": "avoid",
        "endOfLine": "lf"
    }
}<|MERGE_RESOLUTION|>--- conflicted
+++ resolved
@@ -243,11 +243,11 @@
                             "type": "boolean",
                             "default": false
                         },
-<<<<<<< HEAD
                         "createCredentialsProfile": {
-=======
+                            "type": "boolean",
+                            "default": false
+                        },
                         "remoteConnected": {
->>>>>>> a0b9a0cb
                             "type": "boolean",
                             "default": false
                         }
@@ -1799,7 +1799,6 @@
                 }
             },
             {
-<<<<<<< HEAD
                 "command": "aws.credentials.profile.create",
                 "title": "%AWS.command.credentials.profile.create%",
                 "category": "%AWS.title%",
@@ -1812,7 +1811,14 @@
             {
                 "command": "aws.credentials.edit",
                 "title": "%AWS.command.credentials.edit%",
-=======
+                "category": "%AWS.title%",
+                "cloud9": {
+                    "cn": {
+                        "category": "%AWS.title.cn%"
+                    }
+                }
+            },
+            {
                 "command": "aws.caws.openOrg",
                 "title": "%AWS.command.caws.openOrg%",
                 "category": "AWS"
@@ -1863,7 +1869,6 @@
             {
                 "command": "aws.credential.profile.create",
                 "title": "%AWS.command.credential.profile.create%",
->>>>>>> a0b9a0cb
                 "category": "%AWS.title%",
                 "cloud9": {
                     "cn": {
