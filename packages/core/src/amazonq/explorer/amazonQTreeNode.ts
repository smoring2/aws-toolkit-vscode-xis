--- conflicted
+++ resolved
@@ -69,15 +69,6 @@
     }
 
     public getChildren() {
-<<<<<<< HEAD
-        if (AuthUtil.instance.isConnectionExpired()) {
-            return [createReconnect('tree'), createLearnMoreNode()]
-        }
-
-        if (!AuthUtil.instance.isConnected()) {
-            return [createSignIn('tree'), createLearnMoreNode()]
-        }
-=======
         if (!isExtensionInstalled(VSCODE_EXTENSION_ID.amazonq)) {
             const children = [createInstallQNode(), createLearnMoreNode()]
             if (!isPreviousQUser()) {
@@ -89,7 +80,6 @@
             if (isExtensionActive(VSCODE_EXTENSION_ID.amazonq)) {
                 void registerQHook()
             }
->>>>>>> 5daa2023
 
             if (AmazonQNode.amazonQState === 'expired') {
                 return [createReconnect('tree'), createLearnMoreNode()]
@@ -99,16 +89,10 @@
                 return [createSignIn('tree'), createLearnMoreNode()]
             }
 
-<<<<<<< HEAD
-        const transformNode = []
-        if (AuthUtil.instance.isValidCodeTransformationAuthUser()) {
-            transformNode.push(createTransformByQ())
-=======
             return [
                 vsCodeState.isFreeTierLimitReached ? createFreeTierLimitMet('tree') : switchToAmazonQNode('tree'),
                 createNewMenuButton(),
             ]
->>>>>>> 5daa2023
         }
     }
 
