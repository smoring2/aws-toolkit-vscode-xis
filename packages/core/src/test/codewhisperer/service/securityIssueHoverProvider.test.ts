--- conflicted
+++ resolved
@@ -48,17 +48,13 @@
                 `[$(eye) View Details](command:aws.amazonq.openSecurityIssuePanel?${encodeURIComponent(
                     JSON.stringify([issues[0], mockDocument.fileName])
                 )} 'Open "Amazon Q Security Issue"')\n` +
-<<<<<<< HEAD
                 ` | [$(comment-discussion) Explain with Q](command:aws.amazonq.explainIssue?${encodeURIComponent(
                     JSON.stringify([issues[0]])
                 )} 'Explain with Amazon Q')\n` +
                 ` | [$(comment) Fix with Q](command:aws.amazonq.fixIssue?${encodeURIComponent(
                     JSON.stringify([issues[0]])
                 )} 'Fix with Amazon Q')\n` +
-                ` | [$(wrench) Apply Fix](command:aws.codeWhisperer.applySecurityFix?${encodeURIComponent(
-=======
                 ` | [$(wrench) Apply Fix](command:aws.amazonq.applySecurityFix?${encodeURIComponent(
->>>>>>> 7b41c4c9
                     JSON.stringify([issues[0], mockDocument.fileName, 'hover'])
                 )} 'Apply Amazon Q Suggestion')\n` +
                 '### Suggested Fix Preview\n\n' +
@@ -98,7 +94,6 @@
                 'recommendationText\n\n' +
                 `[$(eye) View Details](command:aws.amazonq.openSecurityIssuePanel?${encodeURIComponent(
                     JSON.stringify([issues[1], mockDocument.fileName])
-<<<<<<< HEAD
                 )} 'Open "Amazon Q Security Issue"')\n` +
                 ` | [$(comment-discussion) Explain with Q](command:aws.amazonq.explainIssue?${encodeURIComponent(
                     JSON.stringify([issues[1]])
@@ -106,9 +101,6 @@
                 ` | [$(comment) Fix with Q](command:aws.amazonq.fixIssue?${encodeURIComponent(
                     JSON.stringify([issues[1]])
                 )} 'Fix with Amazon Q')\n`
-=======
-                )} 'Open "Amazon Q Security Issue"')\n`
->>>>>>> 7b41c4c9
         )
         assertTelemetry('codewhisperer_codeScanIssueHover', [
             { findingId: 'finding-1', detectorId: 'language/detector-1', ruleId: 'Rule-123', includesFix: true },
