/*!
 * Copyright Amazon.com, Inc. or its affiliates. All Rights Reserved.
 * SPDX-License-Identifier: Apache-2.0
 */

import * as vscode from 'vscode'
import { telemetry } from '../../shared/telemetry/telemetry'
import { ExtContext } from '../../shared/extensions'
import { Commands, VsCodeCommandArg } from '../../shared/vscode/commands2'
import * as CodeWhispererConstants from '../models/constants'
import { DefaultCodeWhispererClient } from '../client/codewhisperer'
import { startSecurityScanWithProgress, confirmStopSecurityScan } from './startSecurityScan'
import { startTransformByQWithProgress, confirmStopTransformByQ } from './startTransformByQ'
import { SecurityPanelViewProvider } from '../views/securityPanelViewProvider'
import { CodeSuggestionsState, codeScanState, transformByQState } from '../models/model'
import { connectToEnterpriseSso, getStartUrl } from '../util/getStartUrl'
import { showConnectionPrompt } from '../util/showSsoPrompt'
import { ReferenceLogViewProvider } from '../service/referenceLogViewProvider'
import { AuthUtil } from '../util/authUtil'
import { isCloud9 } from '../../shared/extensionUtilities'
import { getLogger } from '../../shared/logger'
import { openUrl } from '../../shared/utilities/vsCodeUtils'
import {
    getPersistedCustomizations,
    notifyNewCustomizations,
    selectCustomization,
    showCustomizationPrompt,
} from '../util/customizationUtil'
import { CodeWhispererSource } from './types'
import { showManageConnections } from '../../auth/ui/vue/show'

export const toggleCodeSuggestions = Commands.declare(
<<<<<<< HEAD
    { id: 'aws.codeWhisperer.toggleCodeSuggestion', compositeKey: { 0: 'source' } },
    (suggestionState: CodeSuggestionsState) => async (source: CodeWhispererSource) => {
=======
    { id: 'aws.codeWhisperer.toggleCodeSuggestion', compositeKey: { 1: 'source' } },
    (suggestionState: CodeSuggestionsState) => async (_: VsCodeCommandArg, source: CodeWhispererSource) => {
>>>>>>> e113b062
        const isSuggestionsEnabled = await suggestionState.toggleSuggestions()
        telemetry.aws_modifySetting.emit({
            settingId: CodeWhispererConstants.autoSuggestionConfig.settingId,
            settingState: isSuggestionsEnabled
                ? CodeWhispererConstants.autoSuggestionConfig.activated
                : CodeWhispererConstants.autoSuggestionConfig.deactivated,
        })
    }
)

export const enableCodeSuggestions = Commands.declare(
    'aws.codeWhisperer.enableCodeSuggestions',
    (context: ExtContext) =>
        async (isAuto: boolean = true) => {
            await CodeSuggestionsState.instance.setSuggestionsEnabled(isAuto)
            await vscode.commands.executeCommand('setContext', 'CODEWHISPERER_ENABLED', true)
            await vscode.commands.executeCommand('aws.codeWhisperer.refresh')
            if (!isCloud9()) {
                await vscode.commands.executeCommand('aws.codeWhisperer.refreshStatusBar')
            }
        }
)

export const showReferenceLog = Commands.declare(
<<<<<<< HEAD
    { id: 'aws.codeWhisperer.openReferencePanel', compositeKey: { 0: 'source' } },
    () => async (source: CodeWhispererSource) => {
=======
    { id: 'aws.codeWhisperer.openReferencePanel', compositeKey: { 1: 'source' } },
    () => async (_: VsCodeCommandArg, source: CodeWhispererSource) => {
>>>>>>> e113b062
        await vscode.commands.executeCommand('workbench.view.extension.aws-codewhisperer-reference-log')
    }
)

export const showIntroduction = Commands.declare('aws.codeWhisperer.introduction', () => async () => {
    openUrl(vscode.Uri.parse(CodeWhispererConstants.learnMoreUriGeneral))
})

export const showSecurityScan = Commands.declare(
<<<<<<< HEAD
    { id: 'aws.codeWhisperer.security.scan', compositeKey: { 0: 'source' } },
=======
    { id: 'aws.codeWhisperer.security.scan', compositeKey: { 1: 'source' } },
>>>>>>> e113b062
    (context: ExtContext, securityPanelViewProvider: SecurityPanelViewProvider, client: DefaultCodeWhispererClient) =>
        async (_: VsCodeCommandArg, source: CodeWhispererSource) => {
            if (AuthUtil.instance.isConnectionExpired()) {
                await AuthUtil.instance.notifyReauthenticate()
            }
            const editor = vscode.window.activeTextEditor
            if (editor) {
                if (codeScanState.isNotStarted()) {
                    // User intends to start as "Start Security Scan" is shown in the explorer tree
                    codeScanState.setToRunning()
                    startSecurityScanWithProgress(securityPanelViewProvider, editor, client, context.extensionContext)
                } else if (codeScanState.isRunning()) {
                    // User intends to stop as "Stop Security Scan" is shown in the explorer tree
                    // Cancel only when the code scan state is "Running"
                    await confirmStopSecurityScan()
                }
                await vscode.commands.executeCommand('aws.codeWhisperer.refresh')
            } else {
                vscode.window.showInformationMessage('Open a valid file to scan.')
            }
        }
)

export const showTransformByQ = Commands.declare('aws.awsq.transform', (context: ExtContext) => async () => {
    if (AuthUtil.instance.isConnectionExpired()) {
        await AuthUtil.instance.notifyReauthenticate()
    }

    if (transformByQState.isNotStarted()) {
        startTransformByQWithProgress()
    } else if (transformByQState.isCancelled()) {
        vscode.window.showInformationMessage(CodeWhispererConstants.cancellationInProgressMessage)
    } else if (transformByQState.isRunning()) {
        await confirmStopTransformByQ(transformByQState.getJobId())
    }
    await vscode.commands.executeCommand('aws.codeWhisperer.refresh')
})

export const showTransformationHub = Commands.declare('aws.codeWhisperer.showTransformationHub', () => async () => {
    await vscode.commands.executeCommand('workbench.view.extension.aws-codewhisperer-transformation-hub')
})

export const selectCustomizationPrompt = Commands.declare(
<<<<<<< HEAD
    { id: 'aws.codeWhisperer.selectCustomization', compositeKey: { 0: 'source' } },
    () => async (source: CodeWhispererSource) => {
=======
    { id: 'aws.codeWhisperer.selectCustomization', compositeKey: { 1: 'source' } },
    () => async (_: VsCodeCommandArg, source: CodeWhispererSource) => {
>>>>>>> e113b062
        telemetry.ui_click.emit({ elementId: 'cw_selectCustomization_Cta' })
        showCustomizationPrompt().then()
    }
)

export const reconnect = Commands.declare(
<<<<<<< HEAD
    { id: 'aws.codewhisperer.reconnect', compositeKey: { 0: 'source' } },
    () => async (source: CodeWhispererSource) => {
=======
    { id: 'aws.codeWhisperer.reconnect', compositeKey: { 1: 'source' } },
    () => async (_: VsCodeCommandArg, source: CodeWhispererSource) => {
>>>>>>> e113b062
        await AuthUtil.instance.reauthenticate()
    }
)

/** Opens the Add Connections webview with CW highlighted */
<<<<<<< HEAD
export const showManageConnections = Commands.declare(
    { id: 'aws.codewhisperer.manageConnections', compositeKey: { 0: 'source' } },
    () => (source: CodeWhispererSource) => {
        return AuthCommandDeclarations.instance.declared.showManageConnections.execute(source, 'codewhisperer')
=======
export const showManageCwConnections = Commands.declare(
    { id: 'aws.codewhisperer.manageConnections', compositeKey: { 1: 'source' } },
    () => (_: VsCodeCommandArg, source: CodeWhispererSource) => {
        return showManageConnections.execute(_, source, 'codewhisperer')
>>>>>>> e113b062
    }
)

/** @deprecated in favor of the `Add Connection` page */
export const showSsoSignIn = Commands.declare('aws.codeWhisperer.sso', () => async () => {
    telemetry.ui_click.emit({ elementId: 'cw_signUp_Cta' })
    await showConnectionPrompt()
})

// Shortcut command to directly connect to Identity Center or prompt start URL entry
// It can optionally set a customization too based on given values to match on
export const connectWithCustomization = Commands.declare(
    'aws.codeWhisperer.connect',
    () => async (startUrl?: string, region?: string, customizationArn?: string, customizationNamePrefix?: string) => {
        // This command supports the following arguments:
        //  * startUrl and region. If both arguments are provided they will be used, otherwise
        //    the command prompts for them interactively.
        //  * customizationArn: select customization by ARN. If provided, `customizationNamePrefix` is ignored.
        //  * customizationNamePrefix: select customization by prefix, if `customizationArn` is `undefined`.
        if (startUrl && region) {
            await connectToEnterpriseSso(startUrl, region)
        } else {
            await getStartUrl()
        }

        // No customization match information given, exit early.
        if (!customizationArn && !customizationNamePrefix) {
            return
        }

        let persistedCustomizations = getPersistedCustomizations()

        // Check if any customizations have already been persisted.
        // If not, call `notifyNewCustomizations` to handle it then recheck.
        if (persistedCustomizations.length === 0) {
            await notifyNewCustomizations()
            persistedCustomizations = getPersistedCustomizations()
        }

        // If given an ARN, assume a specific customization is desired and find an entry that matches it. Ignores the prefix logic.
        // Otherwise if only a prefix is given, find an entry that matches it.
        // Backwards compatible with previous implementation.
        const match = customizationArn
            ? persistedCustomizations.find(c => c.arn === customizationArn)
            : persistedCustomizations.find(c => c.name?.startsWith(customizationNamePrefix as string))

        // If no match is found, nothing to do :)
        if (!match) {
            getLogger().error(`No customization match found: arn=${customizationArn} prefix=${customizationNamePrefix}`)
            return
        }
        // Since we selected based on a match, we'll reuse the persisted values.
        await selectCustomization(match)
    }
)

export const showLearnMore = Commands.declare(
    { id: 'aws.codeWhisperer.learnMore', compositeKey: { 0: 'source' } },
    () => async (source: CodeWhispererSource) => {
        telemetry.ui_click.emit({ elementId: 'cw_learnMore_Cta' })
        openUrl(vscode.Uri.parse(CodeWhispererConstants.learnMoreUriGeneral))
    }
)

// TODO: Use a different URI
export const showFreeTierLimit = Commands.declare(
<<<<<<< HEAD
    { id: 'aws.codeWhisperer.freeTierLimit', compositeKey: { 0: 'source' } },
    () => async (source: CodeWhispererSource) => {
=======
    { id: 'aws.codeWhisperer.freeTierLimit', compositeKey: { 1: 'source' } },
    () => async (_: VsCodeCommandArg, source: CodeWhispererSource) => {
>>>>>>> e113b062
        openUrl(vscode.Uri.parse(CodeWhispererConstants.learnMoreUri))
    }
)

export const updateReferenceLog = Commands.declare(
    {
        id: 'aws.codeWhisperer.updateReferenceLog',
        logging: false,
<<<<<<< HEAD
        compositeKey: { 0: 'source' },
=======
>>>>>>> e113b062
    },
    () => () => {
        return ReferenceLogViewProvider.instance.update()
    }
)

export const notifyNewCustomizationsCmd = Commands.declare(
    { id: 'aws.codeWhisperer.notifyNewCustomizations', logging: false },
    () => () => {
        notifyNewCustomizations().then()
    }
)

/**
 * Forces focus to Amazon Q panel - USE THIS SPARINGLY (don't betray customer trust by hijacking the IDE)
 * Used on first load, and any time we want to directly populate chat.
 */
export async function focusAmazonQPanel(): Promise<void> {
    // VS Code-owned command: "View: Show Amazon Q"
    await vscode.commands.executeCommand('workbench.view.extension.amazonq')
}

export const signoutCodeWhisperer = Commands.declare(
<<<<<<< HEAD
    { id: 'aws.codewhisperer.signout', compositeKey: { 0: 'source' } },
    (auth: AuthUtil) => (source: CodeWhispererSource) => {
=======
    { id: 'aws.codewhisperer.signout', compositeKey: { 1: 'source' } },
    (auth: AuthUtil) => (_: VsCodeCommandArg, source: CodeWhispererSource) => {
>>>>>>> e113b062
        return auth.secondaryAuth.deleteConnection()
    }
)<|MERGE_RESOLUTION|>--- conflicted
+++ resolved
@@ -30,13 +30,8 @@
 import { showManageConnections } from '../../auth/ui/vue/show'
 
 export const toggleCodeSuggestions = Commands.declare(
-<<<<<<< HEAD
-    { id: 'aws.codeWhisperer.toggleCodeSuggestion', compositeKey: { 0: 'source' } },
-    (suggestionState: CodeSuggestionsState) => async (source: CodeWhispererSource) => {
-=======
     { id: 'aws.codeWhisperer.toggleCodeSuggestion', compositeKey: { 1: 'source' } },
     (suggestionState: CodeSuggestionsState) => async (_: VsCodeCommandArg, source: CodeWhispererSource) => {
->>>>>>> e113b062
         const isSuggestionsEnabled = await suggestionState.toggleSuggestions()
         telemetry.aws_modifySetting.emit({
             settingId: CodeWhispererConstants.autoSuggestionConfig.settingId,
@@ -61,13 +56,8 @@
 )
 
 export const showReferenceLog = Commands.declare(
-<<<<<<< HEAD
-    { id: 'aws.codeWhisperer.openReferencePanel', compositeKey: { 0: 'source' } },
-    () => async (source: CodeWhispererSource) => {
-=======
     { id: 'aws.codeWhisperer.openReferencePanel', compositeKey: { 1: 'source' } },
     () => async (_: VsCodeCommandArg, source: CodeWhispererSource) => {
->>>>>>> e113b062
         await vscode.commands.executeCommand('workbench.view.extension.aws-codewhisperer-reference-log')
     }
 )
@@ -77,11 +67,7 @@
 })
 
 export const showSecurityScan = Commands.declare(
-<<<<<<< HEAD
-    { id: 'aws.codeWhisperer.security.scan', compositeKey: { 0: 'source' } },
-=======
     { id: 'aws.codeWhisperer.security.scan', compositeKey: { 1: 'source' } },
->>>>>>> e113b062
     (context: ExtContext, securityPanelViewProvider: SecurityPanelViewProvider, client: DefaultCodeWhispererClient) =>
         async (_: VsCodeCommandArg, source: CodeWhispererSource) => {
             if (AuthUtil.instance.isConnectionExpired()) {
@@ -125,42 +111,25 @@
 })
 
 export const selectCustomizationPrompt = Commands.declare(
-<<<<<<< HEAD
-    { id: 'aws.codeWhisperer.selectCustomization', compositeKey: { 0: 'source' } },
-    () => async (source: CodeWhispererSource) => {
-=======
     { id: 'aws.codeWhisperer.selectCustomization', compositeKey: { 1: 'source' } },
     () => async (_: VsCodeCommandArg, source: CodeWhispererSource) => {
->>>>>>> e113b062
         telemetry.ui_click.emit({ elementId: 'cw_selectCustomization_Cta' })
         showCustomizationPrompt().then()
     }
 )
 
 export const reconnect = Commands.declare(
-<<<<<<< HEAD
-    { id: 'aws.codewhisperer.reconnect', compositeKey: { 0: 'source' } },
-    () => async (source: CodeWhispererSource) => {
-=======
     { id: 'aws.codeWhisperer.reconnect', compositeKey: { 1: 'source' } },
     () => async (_: VsCodeCommandArg, source: CodeWhispererSource) => {
->>>>>>> e113b062
         await AuthUtil.instance.reauthenticate()
     }
 )
 
 /** Opens the Add Connections webview with CW highlighted */
-<<<<<<< HEAD
-export const showManageConnections = Commands.declare(
-    { id: 'aws.codewhisperer.manageConnections', compositeKey: { 0: 'source' } },
-    () => (source: CodeWhispererSource) => {
-        return AuthCommandDeclarations.instance.declared.showManageConnections.execute(source, 'codewhisperer')
-=======
 export const showManageCwConnections = Commands.declare(
     { id: 'aws.codewhisperer.manageConnections', compositeKey: { 1: 'source' } },
     () => (_: VsCodeCommandArg, source: CodeWhispererSource) => {
         return showManageConnections.execute(_, source, 'codewhisperer')
->>>>>>> e113b062
     }
 )
 
@@ -227,13 +196,8 @@
 
 // TODO: Use a different URI
 export const showFreeTierLimit = Commands.declare(
-<<<<<<< HEAD
-    { id: 'aws.codeWhisperer.freeTierLimit', compositeKey: { 0: 'source' } },
-    () => async (source: CodeWhispererSource) => {
-=======
     { id: 'aws.codeWhisperer.freeTierLimit', compositeKey: { 1: 'source' } },
     () => async (_: VsCodeCommandArg, source: CodeWhispererSource) => {
->>>>>>> e113b062
         openUrl(vscode.Uri.parse(CodeWhispererConstants.learnMoreUri))
     }
 )
@@ -242,10 +206,6 @@
     {
         id: 'aws.codeWhisperer.updateReferenceLog',
         logging: false,
-<<<<<<< HEAD
-        compositeKey: { 0: 'source' },
-=======
->>>>>>> e113b062
     },
     () => () => {
         return ReferenceLogViewProvider.instance.update()
@@ -269,13 +229,8 @@
 }
 
 export const signoutCodeWhisperer = Commands.declare(
-<<<<<<< HEAD
-    { id: 'aws.codewhisperer.signout', compositeKey: { 0: 'source' } },
-    (auth: AuthUtil) => (source: CodeWhispererSource) => {
-=======
     { id: 'aws.codewhisperer.signout', compositeKey: { 1: 'source' } },
     (auth: AuthUtil) => (_: VsCodeCommandArg, source: CodeWhispererSource) => {
->>>>>>> e113b062
         return auth.secondaryAuth.deleteConnection()
     }
 )