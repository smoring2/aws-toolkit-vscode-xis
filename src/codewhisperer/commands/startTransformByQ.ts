--- conflicted
+++ resolved
@@ -180,6 +180,7 @@
             getLogger().error(errorMessage, error)
             throw error
         }
+        
         if (!(status === 'COMPLETED' || status === 'PARTIALLY_COMPLETED')) {
             errorMessage = 'Failed to complete modernization'
             getLogger().error(errorMessage)
@@ -189,7 +190,6 @@
         await vscode.commands.executeCommand('aws.amazonq.refresh')
         throwIfCancelled()
         sessionPlanProgress['transformCode'] = StepProgress.Succeeded
-<<<<<<< HEAD
 
         // step 4: download transformed code archive
 
@@ -200,18 +200,9 @@
         await vscode.commands.executeCommand('aws.codeWhisperer.reviewTransformationChanges.reveal')
         await vscode.commands.executeCommand('aws.codeWhisperer.refresh')
         transformByQState.setToSucceeded()
-=======
-        // step 4: open diff viewer with results from ExportDataArchive
-        /*
-         * TODO: diff viewer logic here
-         */
-        throwIfCancelled()
-        transformByQState.setToSucceeded()
         if (status === 'PARTIALLY_COMPLETED') {
             transformByQState.setToPartiallySucceeded()
         }
-        await vscode.commands.executeCommand('aws.amazonq.refresh')
->>>>>>> 6b93510b
         throwIfCancelled()
         sessionPlanProgress['returnCode'] = StepProgress.Succeeded
     } catch (error) {
