/*!
 * Copyright 2018-2019 Amazon.com, Inc. or its affiliates. All Rights Reserved.
 * SPDX-License-Identifier: Apache-2.0
 */

import { join } from 'path'
import * as vscode from 'vscode'
import * as nls from 'vscode-nls'

import { activate as activateAwsExplorer } from './awsexplorer/activation'
import { activate as activateCdk } from './cdk/activation'
import { initialize as initializeCredentials, loginWithMostRecentCredentials } from './credentials/activation'
import { initializeAwsCredentialsStatusBarItem } from './credentials/awsCredentialsStatusBarItem'
import { LoginManager } from './credentials/loginManager'
import { CredentialsProviderManager } from './credentials/providers/credentialsProviderManager'
import { SharedCredentialsProviderFactory } from './credentials/providers/sharedCredentialsProviderFactory'
import { activate as activateSchemas } from './eventSchemas/activation'
import { DefaultAWSClientBuilder } from './shared/awsClientBuilder'
import { AwsContextTreeCollection } from './shared/awsContextTreeCollection'
import { DefaultToolkitClientBuilder } from './shared/clients/defaultToolkitClientBuilder'
import {
    documentationUrl,
    endpointsFileUrl,
    extensionSettingsPrefix,
    githubUrl,
    reportIssueUrl
} from './shared/constants'
import { DefaultAwsContext } from './shared/defaultAwsContext'
import { DefaultAWSContextCommands } from './shared/defaultAwsContextCommands'
import { ext } from './shared/extensionGlobals'
import {
    aboutToolkit,
    getToolkitEnvironmentDetails,
    showQuickStartWebview,
    toastNewUser
} from './shared/extensionUtilities'
import { getLogger } from './shared/logger'
import { activate as activateLogger } from './shared/logger/activation'
import { DefaultRegionProvider } from './shared/regions/defaultRegionProvider'
import { EndpointsProvider } from './shared/regions/endpointsProvider'
import { FileResourceFetcher } from './shared/resourcefetcher/fileResourceFetcher'
import { HttpResourceFetcher } from './shared/resourcefetcher/httpResourceFetcher'
import { activate as activateServerless } from './shared/sam/activation'
import { DefaultSettingsConfiguration } from './shared/settingsConfiguration'
import { AwsTelemetryOptOut } from './shared/telemetry/awsTelemetryOptOut'
import { DefaultTelemetryService } from './shared/telemetry/defaultTelemetryService'
import {
    recordAwsCreateCredentials,
    recordAwsHelp,
    recordAwsHelpQuickstart,
    recordAwsReportPluginIssue,
    recordAwsShowExtensionSource
} from './shared/telemetry/telemetry'
import { ExtensionDisposableFiles } from './shared/utilities/disposableFiles'
import { getChannelLogger } from './shared/utilities/vsCodeUtils'
import { activate as activateStepFunctions } from './stepFunctions/activation'

let localize: nls.LocalizeFunc

export async function activate(context: vscode.ExtensionContext) {
    localize = nls.loadMessageBundle()

    ext.context = context
    await activateLogger(context)
    const toolkitOutputChannel = vscode.window.createOutputChannel(localize('AWS.channel.aws.toolkit', 'AWS Toolkit'))

    try {
        initializeCredentialsProviderManager()

        initializeIconPaths(context)
        initializeManifestPaths(context)

        const toolkitSettings = new DefaultSettingsConfiguration(extensionSettingsPrefix)

        const endpointsProvider = makeEndpointsProvider()

        const awsContext = new DefaultAwsContext(context)
        const awsContextTrees = new AwsContextTreeCollection()
        const regionProvider = new DefaultRegionProvider(endpointsProvider)
        const loginManager = new LoginManager(awsContext)

        const toolkitEnvDetails = getToolkitEnvironmentDetails()
        getLogger().info(toolkitEnvDetails)

        await initializeAwsCredentialsStatusBarItem(awsContext, context)
        ext.awsContextCommands = new DefaultAWSContextCommands(
            awsContext,
            awsContextTrees,
            regionProvider,
            loginManager
        )
        ext.sdkClientBuilder = new DefaultAWSClientBuilder(awsContext)
        ext.toolkitClientBuilder = new DefaultToolkitClientBuilder()

        await initializeCredentials({
            extensionContext: context,
            awsContext: awsContext,
            settingsConfiguration: toolkitSettings
        })

        ext.telemetry = new DefaultTelemetryService(context, awsContext)
        new AwsTelemetryOptOut(ext.telemetry, toolkitSettings).ensureUserNotified().catch(err => {
            console.warn(`Exception while displaying opt-out message: ${err}`)
        })
        await ext.telemetry.start()

        vscode.commands.registerCommand('aws.login', async () => await ext.awsContextCommands.onCommandLogin())
        vscode.commands.registerCommand('aws.logout', async () => await ext.awsContextCommands.onCommandLogout())

        vscode.commands.registerCommand('aws.credential.profile.create', async () => {
            try {
                await ext.awsContextCommands.onCommandCreateCredentialsProfile()
            } finally {
                recordAwsCreateCredentials()
            }
        })

        // register URLs in extension menu
        vscode.commands.registerCommand('aws.help', async () => {
            vscode.env.openExternal(vscode.Uri.parse(documentationUrl))
            recordAwsHelp()
        })
        vscode.commands.registerCommand('aws.github', async () => {
            vscode.env.openExternal(vscode.Uri.parse(githubUrl))
            recordAwsShowExtensionSource()
        })
        vscode.commands.registerCommand('aws.reportIssue', async () => {
            vscode.env.openExternal(vscode.Uri.parse(reportIssueUrl))
            recordAwsReportPluginIssue()
        })
        vscode.commands.registerCommand('aws.quickStart', async () => {
            try {
                await showQuickStartWebview(context)
            } finally {
                recordAwsHelpQuickstart()
            }
        })

        vscode.commands.registerCommand('aws.aboutToolkit', async () => {
            await aboutToolkit()
        })

        await activateCdk({
            extensionContext: context
        })

        await activateAwsExplorer({ awsContext, context, awsContextTrees, regionProvider })

        await activateSchemas()

        await ExtensionDisposableFiles.initialize(context)

        await activateServerless({
            awsContext,
            extensionContext: context,
            outputChannel: toolkitOutputChannel,
            regionProvider,
            telemetryService: ext.telemetry,
            toolkitSettings
        })

<<<<<<< HEAD
        await activateStepFunctions(context)

        toastNewUser(context, getLogger())
=======
        toastNewUser(context)
>>>>>>> 4980342a

        await loginWithMostRecentCredentials(toolkitSettings, loginManager)
    } catch (error) {
        const channelLogger = getChannelLogger(toolkitOutputChannel)
        channelLogger.error('AWS.channel.aws.toolkit.activation.error', 'Error Activating AWS Toolkit', error as Error)
        throw error
    }
}

export async function deactivate() {
    await ext.telemetry.shutdown()
}

function initializeIconPaths(context: vscode.ExtensionContext) {
    ext.iconPaths.dark.help = context.asAbsolutePath('resources/dark/help.svg')
    ext.iconPaths.light.help = context.asAbsolutePath('resources/light/help.svg')

    ext.iconPaths.dark.cloudFormation = context.asAbsolutePath('resources/dark/cloudformation.svg')
    ext.iconPaths.light.cloudFormation = context.asAbsolutePath('resources/light/cloudformation.svg')

    ext.iconPaths.dark.lambda = context.asAbsolutePath('resources/dark/lambda.svg')
    ext.iconPaths.light.lambda = context.asAbsolutePath('resources/light/lambda.svg')

    ext.iconPaths.dark.settings = context.asAbsolutePath('third-party/resources/from-vscode-icons/dark/gear.svg')
    ext.iconPaths.light.settings = context.asAbsolutePath('third-party/resources/from-vscode-icons/light/gear.svg')

    ext.iconPaths.dark.registry = context.asAbsolutePath('resources/dark/registry.svg')
    ext.iconPaths.light.registry = context.asAbsolutePath('resources/light/registry.svg')

    ext.iconPaths.dark.schema = context.asAbsolutePath('resources/dark/schema.svg')
    ext.iconPaths.light.schema = context.asAbsolutePath('resources/light/schema.svg')
}

function initializeManifestPaths(extensionContext: vscode.ExtensionContext) {
    ext.manifestPaths.endpoints = extensionContext.asAbsolutePath(join('resources', 'endpoints.json'))
    ext.manifestPaths.lambdaSampleRequests = extensionContext.asAbsolutePath(
        join('resources', 'vs-lambda-sample-request-manifest.xml')
    )
}

function initializeCredentialsProviderManager() {
    CredentialsProviderManager.getInstance().addProviderFactory(new SharedCredentialsProviderFactory())
}

function makeEndpointsProvider(): EndpointsProvider {
    const localManifestFetcher = new FileResourceFetcher(ext.manifestPaths.endpoints)
    const remoteManifestFetcher = new HttpResourceFetcher(endpointsFileUrl)

    const provider = new EndpointsProvider(localManifestFetcher, remoteManifestFetcher)
    // tslint:disable-next-line:no-floating-promises -- start the load without waiting. It raises events as fetchers retrieve data.
    provider.load().catch((err: Error) => {
        getLogger().error('Failure while loading Endpoints Manifest', err)

        vscode.window.showErrorMessage(
            localize(
                'AWS.error.endpoint.load.failure',
                'The AWS Toolkit was unable to load endpoints data. Toolkit functionality may be impacted until VS Code is restarted.'
            )
        )
    })

    return provider
}

// Unique extension entrypoint names, so that they can be obtained from the webpack bundle
export const awsToolkitActivate = activate
export const awsToolkitDeactivate = deactivate<|MERGE_RESOLUTION|>--- conflicted
+++ resolved
@@ -159,13 +159,9 @@
             toolkitSettings
         })
 
-<<<<<<< HEAD
         await activateStepFunctions(context)
 
-        toastNewUser(context, getLogger())
-=======
         toastNewUser(context)
->>>>>>> 4980342a
 
         await loginWithMostRecentCredentials(toolkitSettings, loginManager)
     } catch (error) {
