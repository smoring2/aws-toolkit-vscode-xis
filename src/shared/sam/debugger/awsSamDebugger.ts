--- conflicted
+++ resolved
@@ -405,14 +405,10 @@
             }
         }
 
-<<<<<<< HEAD
-        const port = await getStartPort()
-=======
         // TODO: Let the OS (or SAM CLI) assign the port, then we need to
         // scrape SAM CLI to find the port that was actually used?
         const apiPort = config.invokeTarget.target === 'api' ? await getStartPort() : undefined
         const debugPort = config.noDebug ? undefined : await getStartPort(apiPort ? apiPort + 1 : undefined)
->>>>>>> dd4be67a
         let launchConfig: SamLaunchRequestArgs = {
             ...config,
             request: 'attach',
@@ -425,17 +421,8 @@
             templatePath: pathutil.normalize(templateInvoke?.templatePath),
             eventPayloadFile: '', // Populated by makeConfig().
             envFile: '', // Populated by makeConfig().
-<<<<<<< HEAD
-            // TODO: Let the OS (or SAM CLI) assign the port, then we need to
-            // scrape SAM CLI to find the port that was actually used?
-            apiPort: port,
-            // TODO: Let the OS (or SAM CLI) assign the port, then we need to
-            // scrape SAM CLI to find the port that was actually used?
-            debugPort: config.noDebug ? undefined : port + 1,
-=======
             apiPort: apiPort,
             debugPort: debugPort,
->>>>>>> dd4be67a
             lambda: {
                 ...config.lambda,
                 memoryMb: lambdaMemory,
