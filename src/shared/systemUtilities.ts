--- conflicted
+++ resolved
@@ -157,7 +157,6 @@
         }
 
         return vscode.workspace.fs.createDirectory(uri).then(undefined, errorHandler)
-<<<<<<< HEAD
     }
 
     private static readonly modeMap = {
@@ -208,29 +207,6 @@
             getLogger().info('tryRun: %s: %s %O', ok ? 'ok' : 'failed', proc, proc.result())
         }
         return ok
-=======
->>>>>>> aa8cae76
-    }
-
-    private static readonly modeMap = {
-        '*': 0,
-        r: fs.constants.R_OK,
-        w: fs.constants.W_OK,
-        x: fs.constants.X_OK,
-    }
-
-    /**
-     * Checks if the current user has _at least_ the specified permissions.
-     *
-     * This throws {@link PermissionsError} when permissions are insufficient.
-     */
-    public static async checkPerms(file: string | vscode.Uri, perms: PermissionsTriplet) {
-        const uri = typeof file === 'string' ? vscode.Uri.file(file) : file
-        const errorHandler = createPermissionsErrorHandler(uri, perms)
-        const flags = Array.from(perms) as (keyof typeof this.modeMap)[]
-        const mode = flags.reduce((m, f) => m | this.modeMap[f], fs.constants.F_OK)
-
-        return fs.access(uri.fsPath, mode).catch(errorHandler)
     }
 
     // TODO: implement this by checking the file mode
