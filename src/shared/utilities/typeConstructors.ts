--- conflicted
+++ resolved
@@ -162,10 +162,8 @@
 export type Any = any
 export const Any: TypeConstructor<any> = addTypeName('Any', value => value)
 
-<<<<<<< HEAD
 export type NonNullObject = Record<any, unknown>
 export const NonNullObject = addTypeName('Object', checkForObject)
-=======
+
 export type Instance<T extends new (...args: any[]) => unknown> = InstanceType<T>
-export const Instance = InstanceConstructor
->>>>>>> 2b9ac248
+export const Instance = InstanceConstructor