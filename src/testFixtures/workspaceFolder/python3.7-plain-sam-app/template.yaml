--- conflicted
+++ resolved
@@ -23,8 +23,6 @@
                     Properties:
                         Path: /hello
                         Method: get
-<<<<<<< HEAD
-=======
     Function2NotInLaunchJson: # Not in workspace's launch.json.
         Type: AWS::Serverless::Function
         Properties:
@@ -43,7 +41,6 @@
                     Properties:
                         Path: /apipath1
                         Method: get
->>>>>>> eddfe99c
     ServerlessApi:
         Type: AWS::Serverless::Api
         Properties:
